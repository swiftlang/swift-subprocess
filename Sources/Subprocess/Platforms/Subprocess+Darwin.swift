//===----------------------------------------------------------------------===//
//
// This source file is part of the Swift.org open source project
//
// Copyright (c) 2025 Apple Inc. and the Swift project authors
// Licensed under Apache License v2.0 with Runtime Library Exception
//
// See https://swift.org/LICENSE.txt for license information
//
//===----------------------------------------------------------------------===//

#if canImport(Darwin)

import Darwin
internal import Dispatch
#if canImport(System)
@preconcurrency import System
#else
@preconcurrency import SystemPackage
#endif

import _SubprocessCShims

#if SubprocessFoundation

#if canImport(Darwin)
// On Darwin always prefer system Foundation
import Foundation
#else
// On other platforms prefer FoundationEssentials
import FoundationEssentials
#endif

#endif  // SubprocessFoundation

// MARK: - PlatformOptions

/// The collection of platform-specific settings
/// to configure the subprocess when running
public struct PlatformOptions: Sendable {
    public var qualityOfService: QualityOfService = .default
    /// Set user ID for the subprocess
    public var userID: uid_t? = nil
    /// Set the real and effective group ID and the saved
    /// set-group-ID of the subprocess, equivalent to calling
    /// `setgid()` on the child process.
    /// Group ID is used to control permissions, particularly
    /// for file access.
    public var groupID: gid_t? = nil
    /// Set list of supplementary group IDs for the subprocess
    public var supplementaryGroups: [gid_t]? = nil
    /// Set the process group for the subprocess, equivalent to
    /// calling `setpgid()` on the child process.
    /// Process group ID is used to group related processes for
    /// controlling signals.
    public var processGroupID: pid_t? = nil
    /// Creates a session and sets the process group ID
    /// i.e. Detach from the terminal.
    public var createSession: Bool = false

    public var streamOptions: StreamOptions = .init()

    /// An ordered list of steps in order to tear down the child
    /// process in case the parent task is cancelled before
    /// the child proces terminates.
    /// Always ends in sending a `.kill` signal at the end.
    public var teardownSequence: [TeardownStep] = []
    /// A closure to configure platform-specific
    /// spawning constructs. This closure enables direct
    /// configuration or override of underlying platform-specific
    /// spawn settings that `Subprocess` utilizes internally,
    /// in cases where Subprocess does not provide higher-level
    /// APIs for such modifications.
    ///
    /// On Darwin, Subprocess uses `posix_spawn()` as the
    /// underlying spawning mechanism. This closure allows
    /// modification of the `posix_spawnattr_t` spawn attribute
    /// and file actions `posix_spawn_file_actions_t` before
    /// they are sent to `posix_spawn()`.
    public var preSpawnProcessConfigurator:
        (
            @Sendable (
                inout posix_spawnattr_t?,
                inout posix_spawn_file_actions_t?
            ) throws -> Void
        )? = nil

    public init() {}
}

extension PlatformOptions {
    public struct StreamOptions: Sendable {
        let minimumBufferSize: Int?
        let maximumBufferSize: Int?

        public init(minimumBufferSize: Int? = nil, maximumBufferSize: Int? = nil) {
            self.minimumBufferSize = minimumBufferSize
            self.maximumBufferSize = maximumBufferSize
        }
    }
}

extension PlatformOptions {
    #if SubprocessFoundation
    public typealias QualityOfService = Foundation.QualityOfService
    #else
    /// Constants that indicate the nature and importance of work to the system.
    ///
    /// Work with higher quality of service classes receive more resources
    /// than work with lower quality of service classes whenever
    /// there’s resource contention.
    public enum QualityOfService: Int, Sendable {
        /// Used for work directly involved in providing an
        /// interactive UI. For example, processing control
        /// events or drawing to the screen.
        case userInteractive = 0x21
        /// Used for performing work that has been explicitly requested
        /// by the user, and for which results must be immediately
        /// presented in order to allow for further user interaction.
        /// For example, loading an email after a user has selected
        /// it in a message list.
        case userInitiated = 0x19
        /// Used for performing work which the user is unlikely to be
        /// immediately waiting for the results. This work may have been
        /// requested by the user or initiated automatically, and often
        /// operates at user-visible timescales using a non-modal
        /// progress indicator. For example, periodic content updates
        /// or bulk file operations, such as media import.
        case utility = 0x11
        /// Used for work that is not user initiated or visible.
        /// In general, a user is unaware that this work is even happening.
        /// For example, pre-fetching content, search indexing, backups,
        /// or syncing of data with external systems.
        case background = 0x09
        /// Indicates no explicit quality of service information.
        /// Whenever possible, an appropriate quality of service is determined
        /// from available sources. Otherwise, some quality of service level
        /// between `.userInteractive` and `.utility` is used.
        case `default` = -1
    }
    #endif
}

extension PlatformOptions: CustomStringConvertible, CustomDebugStringConvertible {
    internal func description(withIndent indent: Int) -> String {
        let indent = String(repeating: " ", count: indent * 4)
        return """
            PlatformOptions(
            \(indent)    qualityOfService: \(self.qualityOfService),
            \(indent)    userID: \(String(describing: userID)),
            \(indent)    groupID: \(String(describing: groupID)),
            \(indent)    supplementaryGroups: \(String(describing: supplementaryGroups)),
            \(indent)    processGroupID: \(String(describing: processGroupID)),
            \(indent)    createSession: \(createSession),
            \(indent)    preSpawnProcessConfigurator: \(self.preSpawnProcessConfigurator == nil ? "not set" : "set")
            \(indent))
            """
    }

    public var description: String {
        return self.description(withIndent: 0)
    }

    public var debugDescription: String {
        return self.description(withIndent: 0)
    }
}

// MARK: - Spawn
extension Configuration {
    #if SubprocessSpan
    @available(SubprocessSpan, *)
    #endif
    internal func spawn(
        withInput inputPipe: consuming CreatedPipe,
        outputPipe: consuming CreatedPipe,
        errorPipe: consuming CreatedPipe
    ) throws -> SpawnResult {
        // Instead of checking if every possible executable path
        // is valid, spawn each directly and catch ENOENT
        let possiblePaths = self.executable.possibleExecutablePaths(
            withPathValue: self.environment.pathValue()
        )
        var inputPipeBox: CreatedPipe? = consume inputPipe
        var outputPipeBox: CreatedPipe? = consume outputPipe
        var errorPipeBox: CreatedPipe? = consume errorPipe

        return try self.preSpawn { args throws -> SpawnResult in
            let (env, uidPtr, gidPtr, supplementaryGroups) = args
            var _inputPipe = inputPipeBox.take()!
            var _outputPipe = outputPipeBox.take()!
            var _errorPipe = errorPipeBox.take()!

            let inputReadFileDescriptor: TrackedFileDescriptor? = _inputPipe.readFileDescriptor()
            let inputWriteFileDescriptor: TrackedFileDescriptor? = _inputPipe.writeFileDescriptor()
            let outputReadFileDescriptor: TrackedFileDescriptor? = _outputPipe.readFileDescriptor()
            let outputWriteFileDescriptor: TrackedFileDescriptor? = _outputPipe.writeFileDescriptor()
            let errorReadFileDescriptor: TrackedFileDescriptor? = _errorPipe.readFileDescriptor()
            let errorWriteFileDescriptor: TrackedFileDescriptor? = _errorPipe.writeFileDescriptor()

            for possibleExecutablePath in possiblePaths {
                var pid: pid_t = 0

                // Setup Arguments
                let argv: [UnsafeMutablePointer<CChar>?] = self.arguments.createArgs(
                    withExecutablePath: possibleExecutablePath
                )
                defer {
                    for ptr in argv { ptr?.deallocate() }
                }

                // Setup file actions and spawn attributes
                var fileActions: posix_spawn_file_actions_t? = nil
                var spawnAttributes: posix_spawnattr_t? = nil
                // Setup stdin, stdout, and stderr
                posix_spawn_file_actions_init(&fileActions)
                defer {
                    posix_spawn_file_actions_destroy(&fileActions)
                }

                // Input
                var result: Int32 = -1
                if inputReadFileDescriptor != nil {
                    result = posix_spawn_file_actions_adddup2(
                        &fileActions, inputReadFileDescriptor!.platformDescriptor(), 0)
                    guard result == 0 else {
                        try self.safelyCloseMultuple(
                            inputRead: inputReadFileDescriptor,
                            inputWrite: inputWriteFileDescriptor,
                            outputRead: outputReadFileDescriptor,
                            outputWrite: outputWriteFileDescriptor,
                            errorRead: errorReadFileDescriptor,
                            errorWrite: errorWriteFileDescriptor
                        )
                        throw SubprocessError(
                            code: .init(.spawnFailed),
                            underlyingError: .init(rawValue: result)
                        )
                    }
                }
                if inputWriteFileDescriptor != nil {
                    // Close parent side
                    result = posix_spawn_file_actions_addclose(
                        &fileActions, inputWriteFileDescriptor!.platformDescriptor()
                    )
                    guard result == 0 else {
                        try self.safelyCloseMultuple(
                            inputRead: inputReadFileDescriptor,
                            inputWrite: inputWriteFileDescriptor,
                            outputRead: outputReadFileDescriptor,
                            outputWrite: outputWriteFileDescriptor,
                            errorRead: errorReadFileDescriptor,
                            errorWrite: errorWriteFileDescriptor
                        )
                        throw SubprocessError(
                            code: .init(.spawnFailed),
                            underlyingError: .init(rawValue: result)
                        )
                    }
                }
                // Output
                if outputWriteFileDescriptor != nil {
                    result = posix_spawn_file_actions_adddup2(
                        &fileActions, outputWriteFileDescriptor!.platformDescriptor(), 1
                    )
                    guard result == 0 else {
                        try self.safelyCloseMultuple(
                            inputRead: inputReadFileDescriptor,
                            inputWrite: inputWriteFileDescriptor,
                            outputRead: outputReadFileDescriptor,
                            outputWrite: outputWriteFileDescriptor,
                            errorRead: errorReadFileDescriptor,
                            errorWrite: errorWriteFileDescriptor
                        )
                        throw SubprocessError(
                            code: .init(.spawnFailed),
                            underlyingError: .init(rawValue: result)
                        )
                    }
                }
                if outputReadFileDescriptor != nil {
                    // Close parent side
                    result = posix_spawn_file_actions_addclose(
                        &fileActions, outputReadFileDescriptor!.platformDescriptor()
                    )
                    guard result == 0 else {
                        try self.safelyCloseMultuple(
                            inputRead: inputReadFileDescriptor,
                            inputWrite: inputWriteFileDescriptor,
                            outputRead: outputReadFileDescriptor,
                            outputWrite: outputWriteFileDescriptor,
                            errorRead: errorReadFileDescriptor,
                            errorWrite: errorWriteFileDescriptor
                        )
                        throw SubprocessError(
                            code: .init(.spawnFailed),
                            underlyingError: .init(rawValue: result)
                        )
                    }
                }
                // Error
                if errorWriteFileDescriptor != nil {
                    result = posix_spawn_file_actions_adddup2(
                        &fileActions, errorWriteFileDescriptor!.platformDescriptor(), 2
                    )
                    guard result == 0 else {
                        try self.safelyCloseMultuple(
                            inputRead: inputReadFileDescriptor,
                            inputWrite: inputWriteFileDescriptor,
                            outputRead: outputReadFileDescriptor,
                            outputWrite: outputWriteFileDescriptor,
                            errorRead: errorReadFileDescriptor,
                            errorWrite: errorWriteFileDescriptor
                        )
                        throw SubprocessError(
                            code: .init(.spawnFailed),
                            underlyingError: .init(rawValue: result)
                        )
                    }
                }
                if errorReadFileDescriptor != nil {
                    // Close parent side
                    result = posix_spawn_file_actions_addclose(
                        &fileActions, errorReadFileDescriptor!.platformDescriptor()
                    )
                    guard result == 0 else {
                        try self.safelyCloseMultuple(
                            inputRead: inputReadFileDescriptor,
                            inputWrite: inputWriteFileDescriptor,
                            outputRead: outputReadFileDescriptor,
                            outputWrite: outputWriteFileDescriptor,
                            errorRead: errorReadFileDescriptor,
                            errorWrite: errorWriteFileDescriptor
                        )
                        throw SubprocessError(
                            code: .init(.spawnFailed),
                            underlyingError: .init(rawValue: result)
                        )
                    }
                }
                // Setup spawnAttributes
                posix_spawnattr_init(&spawnAttributes)
                defer {
                    posix_spawnattr_destroy(&spawnAttributes)
                }
                var noSignals = sigset_t()
                var allSignals = sigset_t()
                sigemptyset(&noSignals)
                sigfillset(&allSignals)
                posix_spawnattr_setsigmask(&spawnAttributes, &noSignals)
                posix_spawnattr_setsigdefault(&spawnAttributes, &allSignals)
                // Configure spawnattr
                var spawnAttributeError: Int32 = 0
                var flags: Int32 = POSIX_SPAWN_CLOEXEC_DEFAULT | POSIX_SPAWN_SETSIGMASK | POSIX_SPAWN_SETSIGDEF
                if let pgid = self.platformOptions.processGroupID {
                    flags |= POSIX_SPAWN_SETPGROUP
                    spawnAttributeError = posix_spawnattr_setpgroup(&spawnAttributes, pid_t(pgid))
                }
                spawnAttributeError = posix_spawnattr_setflags(&spawnAttributes, Int16(flags))
                // Set QualityOfService
                // spanattr_qos seems to only accept `QOS_CLASS_UTILITY` or `QOS_CLASS_BACKGROUND`
                // and returns an error of `EINVAL` if anything else is provided
                if spawnAttributeError == 0 && self.platformOptions.qualityOfService == .utility {
                    spawnAttributeError = posix_spawnattr_set_qos_class_np(&spawnAttributes, QOS_CLASS_UTILITY)
                } else if spawnAttributeError == 0 && self.platformOptions.qualityOfService == .background {
                    spawnAttributeError = posix_spawnattr_set_qos_class_np(&spawnAttributes, QOS_CLASS_BACKGROUND)
                }

                // Setup cwd
                let intendedWorkingDir = self.workingDirectory.string
                let chdirError: Int32 = intendedWorkingDir.withPlatformString { workDir in
                    return posix_spawn_file_actions_addchdir_np(&fileActions, workDir)
                }

                // Error handling
                if chdirError != 0 || spawnAttributeError != 0 {
                    try self.safelyCloseMultuple(
                        inputRead: inputReadFileDescriptor,
                        inputWrite: inputWriteFileDescriptor,
                        outputRead: outputReadFileDescriptor,
                        outputWrite: outputWriteFileDescriptor,
                        errorRead: errorReadFileDescriptor,
                        errorWrite: errorWriteFileDescriptor
                    )

                    let error: SubprocessError
                    if spawnAttributeError != 0 {
                        error = SubprocessError(
                            code: .init(.spawnFailed),
                            underlyingError: .init(rawValue: spawnAttributeError)
                        )
                    } else {
                        error = SubprocessError(
                            code: .init(.spawnFailed),
                            underlyingError: .init(rawValue: spawnAttributeError)
                        )
                    }
                    throw error
                }
                // Run additional config
                if let spawnConfig = self.platformOptions.preSpawnProcessConfigurator {
                    try spawnConfig(&spawnAttributes, &fileActions)
                }

                // Spawn
                let spawnError: CInt = possibleExecutablePath.withCString { exePath in
                    return supplementaryGroups.withOptionalUnsafeBufferPointer { sgroups in
                        return _subprocess_spawn(
                            &pid,
                            exePath,
                            &fileActions,
                            &spawnAttributes,
                            argv,
                            env,
                            uidPtr,
                            gidPtr,
                            Int32(supplementaryGroups?.count ?? 0),
                            sgroups?.baseAddress,
                            self.platformOptions.createSession ? 1 : 0
                        )
                    }
                }
                // Spawn error
                if spawnError != 0 {
                    if spawnError == ENOENT {
                        // Move on to another possible path
                        continue
                    }
                    // Throw all other errors
                    try self.safelyCloseMultuple(
                        inputRead: inputReadFileDescriptor,
                        inputWrite: inputWriteFileDescriptor,
                        outputRead: outputReadFileDescriptor,
                        outputWrite: outputWriteFileDescriptor,
                        errorRead: errorReadFileDescriptor,
                        errorWrite: errorWriteFileDescriptor
                    )
                    throw SubprocessError(
                        code: .init(.spawnFailed),
                        underlyingError: .init(rawValue: spawnError)
                    )
                }
<<<<<<< HEAD
                return Execution(
                    processIdentifier: .init(value: pid),
                    output: output,
                    error: error,
                    inputPipe: inputPipe.createInputPipe(),
                    outputPipe: outputPipe.createOutputPipe(with: platformOptions),
                    errorPipe: errorPipe.createOutputPipe(with: platformOptions)
=======

                // After spawn finishes, close all child side fds
                try self.safelyCloseMultuple(
                    inputRead: inputReadFileDescriptor,
                    inputWrite: nil,
                    outputRead: nil,
                    outputWrite: outputWriteFileDescriptor,
                    errorRead: nil,
                    errorWrite: errorWriteFileDescriptor
                )

                let execution = Execution(
                    processIdentifier: .init(value: pid)
                )
                return SpawnResult(
                    execution: execution,
                    inputWriteEnd: inputWriteFileDescriptor?.createPlatformDiskIO(),
                    outputReadEnd: outputReadFileDescriptor?.createPlatformDiskIO(),
                    errorReadEnd: errorReadFileDescriptor?.createPlatformDiskIO()
>>>>>>> 48d9d573
                )
            }

            // If we reach this point, it means either the executable path
            // or working directory is not valid. Since posix_spawn does not
            // provide which one is not valid, here we make a best effort guess
            // by checking whether the working directory is valid. This technically
            // still causes TOUTOC issue, but it's the best we can do for error recovery.
            try self.safelyCloseMultuple(
                inputRead: inputReadFileDescriptor,
                inputWrite: inputWriteFileDescriptor,
                outputRead: outputReadFileDescriptor,
                outputWrite: outputWriteFileDescriptor,
                errorRead: errorReadFileDescriptor,
                errorWrite: errorWriteFileDescriptor
            )
            let workingDirectory = self.workingDirectory.string
            guard Configuration.pathAccessible(workingDirectory, mode: F_OK) else {
                throw SubprocessError(
                    code: .init(.failedToChangeWorkingDirectory(workingDirectory)),
                    underlyingError: .init(rawValue: ENOENT)
                )
            }
            throw SubprocessError(
                code: .init(.executableNotFound(self.executable.description)),
                underlyingError: .init(rawValue: ENOENT)
            )
        }
    }
}

// Special keys used in Error's user dictionary
extension String {
    static let debugDescriptionErrorKey = "NSDebugDescription"
}

// MARK: - Process Monitoring
@Sendable
internal func monitorProcessTermination(
    forProcessWithIdentifier pid: ProcessIdentifier
) async throws -> TerminationStatus {
    return try await withCheckedThrowingContinuation { continuation in
        let source = DispatchSource.makeProcessSource(
            identifier: pid.value,
            eventMask: [.exit],
            queue: .global()
        )
        source.setEventHandler {
            source.cancel()
            var siginfo = siginfo_t()
            let rc = waitid(P_PID, id_t(pid.value), &siginfo, WEXITED)
            guard rc == 0 else {
                continuation.resume(
                    throwing: SubprocessError(
                        code: .init(.failedToMonitorProcess),
                        underlyingError: .init(rawValue: errno)
                    )
                )
                return
            }
            switch siginfo.si_code {
            case .init(CLD_EXITED):
                continuation.resume(returning: .exited(siginfo.si_status))
                return
            case .init(CLD_KILLED), .init(CLD_DUMPED):
                continuation.resume(returning: .unhandledException(siginfo.si_status))
            case .init(CLD_TRAPPED), .init(CLD_STOPPED), .init(CLD_CONTINUED), .init(CLD_NOOP):
                // Ignore these signals because they are not related to
                // process exiting
                break
            default:
                fatalError("Unexpected exit status: \(siginfo.si_code)")
            }
        }
        source.resume()
    }
}

#endif  // canImport(Darwin)<|MERGE_RESOLUTION|>--- conflicted
+++ resolved
@@ -86,18 +86,6 @@
         )? = nil
 
     public init() {}
-}
-
-extension PlatformOptions {
-    public struct StreamOptions: Sendable {
-        let minimumBufferSize: Int?
-        let maximumBufferSize: Int?
-
-        public init(minimumBufferSize: Int? = nil, maximumBufferSize: Int? = nil) {
-            self.minimumBufferSize = minimumBufferSize
-            self.maximumBufferSize = maximumBufferSize
-        }
-    }
 }
 
 extension PlatformOptions {
@@ -141,6 +129,18 @@
     #endif
 }
 
+extension PlatformOptions {
+    public struct StreamOptions: Sendable {
+        let minimumBufferSize: Int?
+        let maximumBufferSize: Int?
+
+        public init(minimumBufferSize: Int? = nil, maximumBufferSize: Int? = nil) {
+            self.minimumBufferSize = minimumBufferSize
+            self.maximumBufferSize = maximumBufferSize
+        }
+    }
+}
+
 extension PlatformOptions: CustomStringConvertible, CustomDebugStringConvertible {
     internal func description(withIndent indent: Int) -> String {
         let indent = String(repeating: " ", count: indent * 4)
@@ -440,15 +440,6 @@
                         underlyingError: .init(rawValue: spawnError)
                     )
                 }
-<<<<<<< HEAD
-                return Execution(
-                    processIdentifier: .init(value: pid),
-                    output: output,
-                    error: error,
-                    inputPipe: inputPipe.createInputPipe(),
-                    outputPipe: outputPipe.createOutputPipe(with: platformOptions),
-                    errorPipe: errorPipe.createOutputPipe(with: platformOptions)
-=======
 
                 // After spawn finishes, close all child side fds
                 try self.safelyCloseMultuple(
@@ -468,7 +459,6 @@
                     inputWriteEnd: inputWriteFileDescriptor?.createPlatformDiskIO(),
                     outputReadEnd: outputReadFileDescriptor?.createPlatformDiskIO(),
                     errorReadEnd: errorReadFileDescriptor?.createPlatformDiskIO()
->>>>>>> 48d9d573
                 )
             }
 

//===----------------------------------------------------------------------===//
//
// This source file is part of the Swift.org open source project
//
// Copyright (c) 2025 Apple Inc. and the Swift project authors
// Licensed under Apache License v2.0 with Runtime Library Exception
//
// See https://swift.org/LICENSE.txt for license information
//
//===----------------------------------------------------------------------===//

#if canImport(WinSDK)

import WinSDK
internal import Dispatch
#if canImport(System)
@preconcurrency import System
#else
@preconcurrency import SystemPackage
#endif

// Windows specific implementation
extension Configuration {
    #if SubprocessSpan
    @available(SubprocessSpan, *)
    #endif
    internal func spawn(
        withInput inputPipe: consuming CreatedPipe,
        outputPipe: consuming CreatedPipe,
        errorPipe: consuming CreatedPipe
    ) throws -> SpawnResult {
        // Spawn differently depending on whether
        // we need to spawn as a user
        guard let userCredentials = self.platformOptions.userCredentials else {
            return try self.spawnDirect(
                withInput: inputPipe,
                outputPipe: outputPipe,
                errorPipe: errorPipe
            )
        }
        return try self.spawnAsUser(
            withInput: inputPipe,
            outputPipe: outputPipe,
            errorPipe: errorPipe,
            userCredentials: userCredentials
        )
    }

    internal func spawnDirect(
        withInput inputPipe: consuming CreatedPipe,
        outputPipe: consuming CreatedPipe,
        errorPipe: consuming CreatedPipe
    ) throws -> SpawnResult {
        let (
            applicationName,
            commandAndArgs,
            environment,
            intendedWorkingDir
        ) = try self.preSpawn()

        var inputReadFileDescriptor: TrackedFileDescriptor? = inputPipe.readFileDescriptor()
        var inputWriteFileDescriptor: TrackedFileDescriptor? = inputPipe.writeFileDescriptor()
        var outputReadFileDescriptor: TrackedFileDescriptor? = outputPipe.readFileDescriptor()
        var outputWriteFileDescriptor: TrackedFileDescriptor? = outputPipe.writeFileDescriptor()
        var errorReadFileDescriptor: TrackedFileDescriptor? = errorPipe.readFileDescriptor()
        var errorWriteFileDescriptor: TrackedFileDescriptor? = errorPipe.writeFileDescriptor()

        var startupInfo = try self.generateStartupInfo(
            withInputRead: inputReadFileDescriptor,
            inputWrite: inputWriteFileDescriptor,
            outputRead: outputReadFileDescriptor,
            outputWrite: outputWriteFileDescriptor,
            errorRead: errorReadFileDescriptor,
            errorWrite: errorWriteFileDescriptor
        )
        var processInfo: PROCESS_INFORMATION = PROCESS_INFORMATION()
        var createProcessFlags = self.generateCreateProcessFlag()
        // Give calling process a chance to modify flag and startup info
        if let configurator = self.platformOptions.preSpawnProcessConfigurator {
            try configurator(&createProcessFlags, &startupInfo)
        }
        // Spawn!
        try applicationName.withOptionalNTPathRepresentation { applicationNameW in
            try commandAndArgs.withCString(
                encodedAs: UTF16.self
            ) { commandAndArgsW in
                try environment.withCString(
                    encodedAs: UTF16.self
                ) { environmentW in
                    try intendedWorkingDir.withNTPathRepresentation { intendedWorkingDirW in
                        let created = CreateProcessW(
                            applicationNameW,
                            UnsafeMutablePointer<WCHAR>(mutating: commandAndArgsW),
                            nil,  // lpProcessAttributes
                            nil,  // lpThreadAttributes
                            true,  // bInheritHandles
                            createProcessFlags,
                            UnsafeMutableRawPointer(mutating: environmentW),
                            intendedWorkingDirW,
                            &startupInfo,
                            &processInfo
                        )
                        guard created else {
                            let windowsError = GetLastError()
                            try self.safelyCloseMultuple(
                                inputRead: inputReadFileDescriptor.take(),
                                inputWrite: inputWriteFileDescriptor.take(),
                                outputRead: outputReadFileDescriptor.take(),
                                outputWrite: outputWriteFileDescriptor.take(),
                                errorRead: errorReadFileDescriptor.take(),
                                errorWrite: errorWriteFileDescriptor.take()
                            )
                            throw SubprocessError(
                                code: .init(.spawnFailed),
                                underlyingError: .init(rawValue: windowsError)
                            )
                        }
                    }
                }
            }
        }
        // We don't need the handle objects, so close it right away
        guard CloseHandle(processInfo.hThread) else {
            let windowsError = GetLastError()
            try self.safelyCloseMultuple(
                inputRead: inputReadFileDescriptor,
                inputWrite: inputWriteFileDescriptor,
                outputRead: outputReadFileDescriptor,
                outputWrite: outputWriteFileDescriptor,
                errorRead: errorReadFileDescriptor,
                errorWrite: errorWriteFileDescriptor
            )
            throw SubprocessError(
                code: .init(.spawnFailed),
                underlyingError: .init(rawValue: windowsError)
            )
        }
        guard CloseHandle(processInfo.hProcess) else {
            let windowsError = GetLastError()
            try self.safelyCloseMultuple(
                inputRead: inputReadFileDescriptor,
                inputWrite: inputWriteFileDescriptor,
                outputRead: outputReadFileDescriptor,
                outputWrite: outputWriteFileDescriptor,
                errorRead: errorReadFileDescriptor,
                errorWrite: errorWriteFileDescriptor
            )
            throw SubprocessError(
                code: .init(.spawnFailed),
                underlyingError: .init(rawValue: windowsError)
            )
        }

        try self.safelyCloseMultuple(
            inputRead: inputReadFileDescriptor,
            inputWrite: nil,
            outputRead: nil,
            outputWrite: outputWriteFileDescriptor,
            errorRead: nil,
            errorWrite: errorWriteFileDescriptor
        )

        let pid = ProcessIdentifier(
            value: processInfo.dwProcessId
        )
        let execution = Execution(
            processIdentifier: pid,
            consoleBehavior: self.platformOptions.consoleBehavior
        )
        return SpawnResult(
            execution: execution,
            inputWriteEnd: inputWriteFileDescriptor?.createPlatformDiskIO(),
            outputReadEnd: outputReadFileDescriptor?.createPlatformDiskIO(),
            errorReadEnd: errorReadFileDescriptor?.createPlatformDiskIO()
        )
    }

    internal func spawnAsUser(
        withInput inputPipe: consuming CreatedPipe,
        outputPipe: consuming CreatedPipe,
        errorPipe: consuming CreatedPipe,
        userCredentials: PlatformOptions.UserCredentials
    ) throws -> SpawnResult {
        let (
            applicationName,
            commandAndArgs,
            environment,
            intendedWorkingDir
        ) = try self.preSpawn()

        var inputReadFileDescriptor: TrackedFileDescriptor? = inputPipe.readFileDescriptor()
        var inputWriteFileDescriptor: TrackedFileDescriptor? = inputPipe.writeFileDescriptor()
        var outputReadFileDescriptor: TrackedFileDescriptor? = outputPipe.readFileDescriptor()
        var outputWriteFileDescriptor: TrackedFileDescriptor? = outputPipe.writeFileDescriptor()
        var errorReadFileDescriptor: TrackedFileDescriptor? = errorPipe.readFileDescriptor()
        var errorWriteFileDescriptor: TrackedFileDescriptor? = errorPipe.writeFileDescriptor()

        var startupInfo = try self.generateStartupInfo(
            withInputRead: inputReadFileDescriptor,
            inputWrite: inputWriteFileDescriptor,
            outputRead: outputReadFileDescriptor,
            outputWrite: outputWriteFileDescriptor,
            errorRead: errorReadFileDescriptor,
            errorWrite: errorWriteFileDescriptor
        )
        var processInfo: PROCESS_INFORMATION = PROCESS_INFORMATION()
        var createProcessFlags = self.generateCreateProcessFlag()
        // Give calling process a chance to modify flag and startup info
        if let configurator = self.platformOptions.preSpawnProcessConfigurator {
            try configurator(&createProcessFlags, &startupInfo)
        }
        // Spawn (featuring pyamid!)
        try userCredentials.username.withCString(
            encodedAs: UTF16.self
        ) { usernameW in
            try userCredentials.password.withCString(
                encodedAs: UTF16.self
            ) { passwordW in
                try userCredentials.domain.withOptionalCString(
                    encodedAs: UTF16.self
                ) { domainW in
                    try applicationName.withOptionalNTPathRepresentation { applicationNameW in
                        try commandAndArgs.withCString(
                            encodedAs: UTF16.self
                        ) { commandAndArgsW in
                            try environment.withCString(
                                encodedAs: UTF16.self
                            ) { environmentW in
                                try intendedWorkingDir.withNTPathRepresentation { intendedWorkingDirW in
                                    let created = CreateProcessWithLogonW(
                                        usernameW,
                                        domainW,
                                        passwordW,
                                        DWORD(LOGON_WITH_PROFILE),
                                        applicationNameW,
                                        UnsafeMutablePointer<WCHAR>(mutating: commandAndArgsW),
                                        createProcessFlags,
                                        UnsafeMutableRawPointer(mutating: environmentW),
                                        intendedWorkingDirW,
                                        &startupInfo,
                                        &processInfo
                                    )
                                    guard created else {
                                        let windowsError = GetLastError()
                                        try self.safelyCloseMultuple(
                                            inputRead: inputReadFileDescriptor.take(),
                                            inputWrite: inputWriteFileDescriptor.take(),
                                            outputRead: outputReadFileDescriptor.take(),
                                            outputWrite: outputWriteFileDescriptor.take(),
                                            errorRead: errorReadFileDescriptor.take(),
                                            errorWrite: errorWriteFileDescriptor.take()
                                        )
                                        throw SubprocessError(
                                            code: .init(.spawnFailed),
                                            underlyingError: .init(rawValue: windowsError)
                                        )
                                    }
                                }
                            }
                        }
                    }
                }
            }
        }
        // We don't need the handle objects, so close it right away
        guard CloseHandle(processInfo.hThread) else {
            let windowsError = GetLastError()
            try self.safelyCloseMultuple(
                inputRead: inputReadFileDescriptor,
                inputWrite: inputWriteFileDescriptor,
                outputRead: outputReadFileDescriptor,
                outputWrite: outputWriteFileDescriptor,
                errorRead: errorReadFileDescriptor,
                errorWrite: errorWriteFileDescriptor
            )
            throw SubprocessError(
                code: .init(.spawnFailed),
                underlyingError: .init(rawValue: windowsError)
            )
        }
        guard CloseHandle(processInfo.hProcess) else {
            let windowsError = GetLastError()
            try self.safelyCloseMultuple(
                inputRead: inputReadFileDescriptor,
                inputWrite: inputWriteFileDescriptor,
                outputRead: outputReadFileDescriptor,
                outputWrite: outputWriteFileDescriptor,
                errorRead: errorReadFileDescriptor,
                errorWrite: errorWriteFileDescriptor
            )
            throw SubprocessError(
                code: .init(.spawnFailed),
                underlyingError: .init(rawValue: windowsError)
            )
        }

        // After spawn finishes, close all child side fds
        try self.safelyCloseMultuple(
            inputRead: inputReadFileDescriptor,
            inputWrite: nil,
            outputRead: nil,
            outputWrite: outputWriteFileDescriptor,
            errorRead: nil,
            errorWrite: errorWriteFileDescriptor
        )

        let pid = ProcessIdentifier(
            value: processInfo.dwProcessId
        )
        let execution = Execution(
            processIdentifier: pid,
            consoleBehavior: self.platformOptions.consoleBehavior
        )
        return SpawnResult(
            execution: execution,
            inputWriteEnd: inputWriteFileDescriptor?.createPlatformDiskIO(),
            outputReadEnd: outputReadFileDescriptor?.createPlatformDiskIO(),
            errorReadEnd: errorReadFileDescriptor?.createPlatformDiskIO()
        )
    }
}

// MARK: - Platform Specific Options

/// The collection of platform-specific settings
/// to configure the subprocess when running
public struct PlatformOptions: Sendable {
    /// A `UserCredentials` to use spawning the subprocess
    /// as a different user
    public struct UserCredentials: Sendable, Hashable {
        // The name of the user. This is the name
        // of the user account to run as.
        public var username: String
        // The clear-text password for the account.
        public var password: String
        // The name of the domain or server whose account database
        // contains the account.
        public var domain: String?
    }

    /// `ConsoleBehavior` defines how should the console appear
    /// when spawning a new process
    public struct ConsoleBehavior: Sendable, Hashable {
        internal enum Storage: Sendable, Hashable {
            case createNew
            case detatch
            case inherit
        }

        internal let storage: Storage

        private init(_ storage: Storage) {
            self.storage = storage
        }

        /// The subprocess has a new console, instead of
        /// inheriting its parent's console (the default).
        public static let createNew: Self = .init(.createNew)
        /// For console processes, the new process does not
        /// inherit its parent's console (the default).
        /// The new process can call the `AllocConsole`
        /// function at a later time to create a console.
        public static let detatch: Self = .init(.detatch)
        /// The subprocess inherits its parent's console.
        public static let inherit: Self = .init(.inherit)
    }

    /// `ConsoleBehavior` defines how should the window appear
    /// when spawning a new process
    public struct WindowStyle: Sendable, Hashable {
        internal enum Storage: Sendable, Hashable {
            case normal
            case hidden
            case maximized
            case minimized
        }

        internal let storage: Storage

        internal var platformStyle: WORD {
            switch self.storage {
            case .hidden: return WORD(SW_HIDE)
            case .maximized: return WORD(SW_SHOWMAXIMIZED)
            case .minimized: return WORD(SW_SHOWMINIMIZED)
            default: return WORD(SW_SHOWNORMAL)
            }
        }

        private init(_ storage: Storage) {
            self.storage = storage
        }

        /// Activates and displays a window of normal size
        public static let normal: Self = .init(.normal)
        /// Does not activate a new window
        public static let hidden: Self = .init(.hidden)
        /// Activates the window and displays it as a maximized window.
        public static let maximized: Self = .init(.maximized)
        /// Activates the window and displays it as a minimized window.
        public static let minimized: Self = .init(.minimized)
    }

    /// Sets user credentials when starting the process as another user
    public var userCredentials: UserCredentials? = nil
    /// The console behavior of the new process,
    /// default to inheriting the console from parent process
    public var consoleBehavior: ConsoleBehavior = .inherit
    /// Window style to use when the process is started
    public var windowStyle: WindowStyle = .normal
    /// Whether to create a new process group for the new
    /// process. The process group includes all processes
    /// that are descendants of this root process.
    /// The process identifier of the new process group
    /// is the same as the process identifier.
    public var createProcessGroup: Bool = false
    /// An ordered list of steps in order to tear down the child
    /// process in case the parent task is cancelled before
    /// the child proces terminates.
    /// Always ends in forcefully terminate at the end.
    public var teardownSequence: [TeardownStep] = []
    /// A closure to configure platform-specific
    /// spawning constructs. This closure enables direct
    /// configuration or override of underlying platform-specific
    /// spawn settings that `Subprocess` utilizes internally,
    /// in cases where Subprocess does not provide higher-level
    /// APIs for such modifications.
    ///
    /// On Windows, Subprocess uses `CreateProcessW()` as the
    /// underlying spawning mechanism. This closure allows
    /// modification of the `dwCreationFlags` creation flag
    /// and startup info `STARTUPINFOW` before
    /// they are sent to `CreateProcessW()`.
    public var preSpawnProcessConfigurator:
        (
            @Sendable (
                inout DWORD,
                inout STARTUPINFOW
            ) throws -> Void
        )? = nil

    public init() {}
}

extension PlatformOptions: CustomStringConvertible, CustomDebugStringConvertible {
    internal func description(withIndent indent: Int) -> String {
        let indent = String(repeating: " ", count: indent * 4)
        return """
            PlatformOptions(
            \(indent)    userCredentials: \(String(describing: self.userCredentials)),
            \(indent)    consoleBehavior: \(String(describing: self.consoleBehavior)),
            \(indent)    windowStyle: \(String(describing: self.windowStyle)),
            \(indent)    createProcessGroup: \(self.createProcessGroup),
            \(indent)    preSpawnProcessConfigurator: \(self.preSpawnProcessConfigurator == nil ? "not set" : "set")
            \(indent))
            """
    }

    public var description: String {
        return self.description(withIndent: 0)
    }

    public var debugDescription: String {
        return self.description(withIndent: 0)
    }
}

// MARK: - Process Monitoring
@Sendable
internal func monitorProcessTermination(
    forProcessWithIdentifier pid: ProcessIdentifier
) async throws -> TerminationStatus {
    // Once the continuation resumes, it will need to unregister the wait, so
    // yield the wait handle back to the calling scope.
    var waitHandle: HANDLE?
    defer {
        if let waitHandle {
            _ = UnregisterWait(waitHandle)
        }
    }
    guard
        let processHandle = OpenProcess(
            DWORD(PROCESS_QUERY_INFORMATION | SYNCHRONIZE),
            false,
            pid.value
        )
    else {
        return .exited(1)
    }

    try? await withCheckedThrowingContinuation { (continuation: CheckedContinuation<Void, any Error>) in
        // Set up a callback that immediately resumes the continuation and does no
        // other work.
        let context = Unmanaged.passRetained(continuation as AnyObject).toOpaque()
        let callback: WAITORTIMERCALLBACK = { context, _ in
            let continuation =
                Unmanaged<AnyObject>.fromOpaque(context!).takeRetainedValue() as! CheckedContinuation<Void, any Error>
            continuation.resume()
        }

        // We only want the callback to fire once (and not be rescheduled.) Waiting
        // may take an arbitrarily long time, so let the thread pool know that too.
        let flags = ULONG(WT_EXECUTEONLYONCE | WT_EXECUTELONGFUNCTION)
        guard
            RegisterWaitForSingleObject(
                &waitHandle,
                processHandle,
                callback,
                context,
                INFINITE,
                flags
            )
        else {
            continuation.resume(
                throwing: SubprocessError(
                    code: .init(.failedToMonitorProcess),
                    underlyingError: .init(rawValue: GetLastError())
                )
            )
            return
        }
    }

    var status: DWORD = 0
    guard GetExitCodeProcess(processHandle, &status) else {
        // The child process terminated but we couldn't get its status back.
        // Assume generic failure.
        return .exited(1)
    }
    let exitCodeValue = CInt(bitPattern: .init(status))
    guard exitCodeValue >= 0 else {
        return .unhandledException(status)
    }
    return .exited(status)
}

// MARK: - Subprocess Control
#if SubprocessSpan
@available(SubprocessSpan, *)
#endif
extension Execution {
    /// Terminate the current subprocess with the given exit code
    /// - Parameter exitCode: The exit code to use for the subprocess.
    public func terminate(withExitCode exitCode: DWORD) throws {
        try Self.terminate(self.processIdentifier, withExitCode: exitCode)
    }

    internal static func terminate(
        _ processIdentifier: ProcessIdentifier,
        withExitCode exitCode: DWORD
    ) throws {
        guard
            let processHandle = OpenProcess(
                // PROCESS_ALL_ACCESS
                DWORD(STANDARD_RIGHTS_REQUIRED | SYNCHRONIZE | 0xFFFF),
                false,
                processIdentifier.value
            )
        else {
            throw SubprocessError(
                code: .init(.failedToTerminate),
                underlyingError: .init(rawValue: GetLastError())
            )
        }
        defer {
            CloseHandle(processHandle)
        }
        guard TerminateProcess(processHandle, exitCode) else {
            throw SubprocessError(
                code: .init(.failedToTerminate),
                underlyingError: .init(rawValue: GetLastError())
            )
        }
    }

    /// Suspend the current subprocess
    public func suspend() throws {
        guard
            let processHandle = OpenProcess(
                // PROCESS_ALL_ACCESS
                DWORD(STANDARD_RIGHTS_REQUIRED | SYNCHRONIZE | 0xFFFF),
                false,
                self.processIdentifier.value
            )
        else {
            throw SubprocessError(
                code: .init(.failedToSuspend),
                underlyingError: .init(rawValue: GetLastError())
            )
        }
        defer {
            CloseHandle(processHandle)
        }

        let NTSuspendProcess: (@convention(c) (HANDLE) -> LONG)? =
            unsafeBitCast(
                GetProcAddress(
                    GetModuleHandleA("ntdll.dll"),
                    "NtSuspendProcess"
                ),
                to: Optional<(@convention(c) (HANDLE) -> LONG)>.self
            )
        guard let NTSuspendProcess = NTSuspendProcess else {
            throw SubprocessError(
                code: .init(.failedToSuspend),
                underlyingError: .init(rawValue: GetLastError())
            )
        }
        guard NTSuspendProcess(processHandle) >= 0 else {
            throw SubprocessError(
                code: .init(.failedToSuspend),
                underlyingError: .init(rawValue: GetLastError())
            )
        }
    }

    /// Resume the current subprocess after suspension
    public func resume() throws {
        guard
            let processHandle = OpenProcess(
                // PROCESS_ALL_ACCESS
                DWORD(STANDARD_RIGHTS_REQUIRED | SYNCHRONIZE | 0xFFFF),
                false,
                self.processIdentifier.value
            )
        else {
            throw SubprocessError(
                code: .init(.failedToResume),
                underlyingError: .init(rawValue: GetLastError())
            )
        }
        defer {
            CloseHandle(processHandle)
        }

        let NTResumeProcess: (@convention(c) (HANDLE) -> LONG)? =
            unsafeBitCast(
                GetProcAddress(
                    GetModuleHandleA("ntdll.dll"),
                    "NtResumeProcess"
                ),
                to: Optional<(@convention(c) (HANDLE) -> LONG)>.self
            )
        guard let NTResumeProcess = NTResumeProcess else {
            throw SubprocessError(
                code: .init(.failedToResume),
                underlyingError: .init(rawValue: GetLastError())
            )
        }
        guard NTResumeProcess(processHandle) >= 0 else {
            throw SubprocessError(
                code: .init(.failedToResume),
                underlyingError: .init(rawValue: GetLastError())
            )
        }
    }
}

// MARK: - Executable Searching
extension Executable {
    // Technically not needed for CreateProcess since
    // it takes process name. It's here to support
    // Executable.resolveExecutablePath
    internal func resolveExecutablePath(withPathValue pathValue: String?) throws -> String {
        switch self.storage {
        case .executable(let executableName):
            return try executableName.withCString(
                encodedAs: UTF16.self
            ) { exeName -> String in
                return try pathValue.withOptionalCString(
                    encodedAs: UTF16.self
                ) { path -> String in
                    let pathLenth = SearchPathW(
                        path,
                        exeName,
                        nil,
                        0,
                        nil,
                        nil
                    )
                    guard pathLenth > 0 else {
                        throw SubprocessError(
                            code: .init(.executableNotFound(executableName)),
                            underlyingError: .init(rawValue: GetLastError())
                        )
                    }
                    return withUnsafeTemporaryAllocation(
                        of: WCHAR.self,
                        capacity: Int(pathLenth) + 1
                    ) {
                        _ = SearchPathW(
                            path,
                            exeName,
                            nil,
                            pathLenth + 1,
                            $0.baseAddress,
                            nil
                        )
                        return String(decodingCString: $0.baseAddress!, as: UTF16.self)
                    }
                }
            }
        case .path(let executablePath):
            // Use path directly
            return executablePath.string
        }
    }
}

// MARK: - Environment Resolution
extension Environment {
    internal static let pathVariableName = "Path"

    internal func pathValue() -> String? {
        switch self.config {
        case .inherit(let overrides):
            // If PATH value exists in overrides, use it
            if let value = overrides[Self.pathVariableName] {
                return value
            }
            // Fall back to current process
            return Self.currentEnvironmentValues()[Self.pathVariableName]
        case .custom(let fullEnvironment):
            if let value = fullEnvironment[Self.pathVariableName] {
                return value
            }
            return nil
        }
    }

    internal static func withCopiedEnv<R>(_ body: ([UnsafeMutablePointer<CChar>]) -> R) -> R {
        var values: [UnsafeMutablePointer<CChar>] = []
        guard let pwszEnvironmentBlock = GetEnvironmentStringsW() else {
            return body([])
        }
        defer { FreeEnvironmentStringsW(pwszEnvironmentBlock) }

        var pwszEnvironmentEntry: LPWCH? = pwszEnvironmentBlock
        while let value = pwszEnvironmentEntry {
            let entry = String(decodingCString: value, as: UTF16.self)
            if entry.isEmpty { break }
            values.append(entry.withCString { _strdup($0)! })
            pwszEnvironmentEntry = pwszEnvironmentEntry?.advanced(by: wcslen(value) + 1)
        }
        defer { values.forEach { free($0) } }
        return body(values)
    }
}

// MARK: - ProcessIdentifier

/// A platform independent identifier for a subprocess.
public struct ProcessIdentifier: Sendable, Hashable, Codable {
    /// Windows specifc process identifier value
    public let value: DWORD

    internal init(value: DWORD) {
        self.value = value
    }
}

extension ProcessIdentifier: CustomStringConvertible, CustomDebugStringConvertible {
    public var description: String {
        return "(processID: \(self.value))"
    }

    public var debugDescription: String {
        return description
    }
}

// MARK: - Private Utils
extension Configuration {
    private func preSpawn() throws -> (
        applicationName: String?,
        commandAndArgs: String,
        environment: String,
        intendedWorkingDir: String
    ) {
        // Prepare environment
        var env: [String: String] = [:]
        switch self.environment.config {
        case .custom(let customValues):
            // Use the custom values directly
            env = customValues
        case .inherit(let updateValues):
            // Combine current environment
            env = Environment.currentEnvironmentValues()
            for (key, value) in updateValues {
                env.updateValue(value, forKey: key)
            }
        }
        // On Windows, the PATH is required in order to locate dlls needed by
        // the process so we should also pass that to the child
        let pathVariableName = Environment.pathVariableName
        if env[pathVariableName] == nil,
            let parentPath = Environment.currentEnvironmentValues()[pathVariableName]
        {
            env[pathVariableName] = parentPath
        }
        // The environment string must be terminated by a double
        // null-terminator.  Otherwise, CreateProcess will fail with
        // INVALID_PARMETER.
        let environmentString =
            env.map {
                $0.key + "=" + $0.value
            }.joined(separator: "\0") + "\0\0"

        // Prepare arguments
        let (
            applicationName,
            commandAndArgs
        ) = try self.generateWindowsCommandAndAgruments()
        // Validate workingDir
        guard Self.pathAccessible(self.workingDirectory.string) else {
            throw SubprocessError(
                code: .init(
                    .failedToChangeWorkingDirectory(self.workingDirectory.string)
                ),
                underlyingError: nil
            )
        }
        return (
            applicationName: applicationName,
            commandAndArgs: commandAndArgs,
            environment: environmentString,
            intendedWorkingDir: self.workingDirectory.string
        )
    }

    private func generateCreateProcessFlag() -> DWORD {
        var flags = CREATE_UNICODE_ENVIRONMENT
        switch self.platformOptions.consoleBehavior.storage {
        case .createNew:
            flags |= CREATE_NEW_CONSOLE
        case .detatch:
            flags |= DETACHED_PROCESS
        case .inherit:
            break
        }
        if self.platformOptions.createProcessGroup {
            flags |= CREATE_NEW_PROCESS_GROUP
        }
        return DWORD(flags)
    }

    private func generateStartupInfo(
        withInputRead inputReadFileDescriptor: borrowing TrackedFileDescriptor?,
        inputWrite inputWriteFileDescriptor: borrowing TrackedFileDescriptor?,
        outputRead outputReadFileDescriptor: borrowing TrackedFileDescriptor?,
        outputWrite outputWriteFileDescriptor: borrowing TrackedFileDescriptor?,
        errorRead errorReadFileDescriptor: borrowing TrackedFileDescriptor?,
        errorWrite errorWriteFileDescriptor: borrowing TrackedFileDescriptor?,
    ) throws -> STARTUPINFOW {
        var info: STARTUPINFOW = STARTUPINFOW()
        info.cb = DWORD(MemoryLayout<STARTUPINFOW>.size)
        info.dwFlags |= DWORD(STARTF_USESTDHANDLES)

        if self.platformOptions.windowStyle.storage != .normal {
            info.wShowWindow = self.platformOptions.windowStyle.platformStyle
            info.dwFlags |= DWORD(STARTF_USESHOWWINDOW)
        }
        // Bind IOs
        // Input
        if inputReadFileDescriptor != nil {
            info.hStdInput = inputReadFileDescriptor!.platformDescriptor()
        }
        if inputWriteFileDescriptor != nil {
            // Set parent side to be uninhertable
            SetHandleInformation(
                inputWriteFileDescriptor!.platformDescriptor(),
                DWORD(HANDLE_FLAG_INHERIT),
                0
            )
        }
        // Output
        if outputWriteFileDescriptor != nil {
            info.hStdOutput = outputWriteFileDescriptor!.platformDescriptor()
        }
        if outputReadFileDescriptor != nil {
            // Set parent side to be uninhertable
            SetHandleInformation(
                outputReadFileDescriptor!.platformDescriptor(),
                DWORD(HANDLE_FLAG_INHERIT),
                0
            )
        }
        // Error
        if errorWriteFileDescriptor != nil {
            info.hStdError = errorWriteFileDescriptor!.platformDescriptor()
        }
        if errorReadFileDescriptor != nil {
            // Set parent side to be uninhertable
            SetHandleInformation(
                errorReadFileDescriptor!.platformDescriptor(),
                DWORD(HANDLE_FLAG_INHERIT),
                0
            )
        }
        return info
    }

    private func generateWindowsCommandAndAgruments() throws -> (
        applicationName: String?,
        commandAndArgs: String
    ) {
        // CreateProcess accepts partial names
        let executableNameOrPath: String
        switch self.executable.storage {
        case .path(let path):
            executableNameOrPath = path.string
        case .executable(let name):
            // Technically CreateProcessW accepts just the name
            // of the executable, therefore we don't need to
            // actually resolve the path. However, to maintain
            // the same behavior as other platforms, still check
            // here to make sure the executable actually exists
            do {
                _ = try self.executable.resolveExecutablePath(
                    withPathValue: self.environment.pathValue()
                )
            } catch {
                throw error
            }
            executableNameOrPath = name
        }
        var args = self.arguments.storage.map {
            guard case .string(let stringValue) = $0 else {
                // We should never get here since the API
                // is guarded off
                fatalError("Windows does not support non unicode String as arguments")
            }
            return stringValue
        }
        // The first parameter of CreateProcessW, `lpApplicationName`
        // is optional. If it's nil, CreateProcessW uses argument[0]
        // as the execuatble name.
        // We should only set lpApplicationName if it's different from
        // argument[0] (i.e. executablePathOverride)
        var applicationName: String? = nil
        if case .string(let overrideName) = self.arguments.executablePathOverride {
            // Use the override as argument0 and set applicationName
            args.insert(overrideName, at: 0)
            applicationName = executableNameOrPath
        } else {
            // Set argument[0] to be executableNameOrPath
            args.insert(executableNameOrPath, at: 0)
        }
        return (
            applicationName: applicationName,
            commandAndArgs: self.quoteWindowsCommandLine(args)
        )
    }

    // Taken from SCF
    private func quoteWindowsCommandLine(_ commandLine: [String]) -> String {
        func quoteWindowsCommandArg(arg: String) -> String {
            // Windows escaping, adapted from Daniel Colascione's "Everyone quotes
            // command line arguments the wrong way" - Microsoft Developer Blog
            if !arg.contains(where: { " \t\n\"".contains($0) }) {
                return arg
            }

            // To escape the command line, we surround the argument with quotes. However
            // the complication comes due to how the Windows command line parser treats
            // backslashes (\) and quotes (")
            //
            // - \ is normally treated as a literal backslash
            //     - e.g. foo\bar\baz => foo\bar\baz
            // - However, the sequence \" is treated as a literal "
            //     - e.g. foo\"bar => foo"bar
            //
            // But then what if we are given a path that ends with a \? Surrounding
            // foo\bar\ with " would be "foo\bar\" which would be an unterminated string

            // since it ends on a literal quote. To allow this case the parser treats:
            //
            // - \\" as \ followed by the " metachar
            // - \\\" as \ followed by a literal "
            // - In general:
            //     - 2n \ followed by " => n \ followed by the " metachar
            //     - 2n+1 \ followed by " => n \ followed by a literal "
            var quoted = "\""
            var unquoted = arg.unicodeScalars

            while !unquoted.isEmpty {
                guard let firstNonBackslash = unquoted.firstIndex(where: { $0 != "\\" }) else {
                    // String ends with a backslash e.g. foo\bar\, escape all the backslashes
                    // then add the metachar " below
                    let backslashCount = unquoted.count
                    quoted.append(String(repeating: "\\", count: backslashCount * 2))
                    break
                }
                let backslashCount = unquoted.distance(from: unquoted.startIndex, to: firstNonBackslash)
                if unquoted[firstNonBackslash] == "\"" {
                    // This is  a string of \ followed by a " e.g. foo\"bar. Escape the
                    // backslashes and the quote
                    quoted.append(String(repeating: "\\", count: backslashCount * 2 + 1))
                    quoted.append(String(unquoted[firstNonBackslash]))
                } else {
                    // These are just literal backslashes
                    quoted.append(String(repeating: "\\", count: backslashCount))
                    quoted.append(String(unquoted[firstNonBackslash]))
                }
                // Drop the backslashes and the following character
                unquoted.removeFirst(backslashCount + 1)
            }
            quoted.append("\"")
            return quoted
        }
        return commandLine.map(quoteWindowsCommandArg).joined(separator: " ")
    }

    private static func pathAccessible(_ path: String) -> Bool {
        return path.withCString(encodedAs: UTF16.self) {
            let attrs = GetFileAttributesW($0)
            return attrs != INVALID_FILE_ATTRIBUTES
        }
    }
}

// MARK: - Type alias
internal typealias PlatformFileDescriptor = HANDLE

internal typealias TrackedPlatformDiskIO = TrackedFileDescriptor

// MARK: - Pipe Support
extension FileDescriptor {
    // NOTE: Not the same as SwiftSystem's FileDescriptor.pipe, which has different behavior,
    // because it passes _O_NOINHERIT through the _pipe interface (https://learn.microsoft.com/en-us/cpp/c-runtime-library/reference/pipe),
    // which ends up setting bInheritHandle to false in the SECURITY_ATTRIBUTES (see ucrt/conio/pipe.cpp in the ucrt sources).
    internal static func ssp_pipe() throws -> (
        readEnd: FileDescriptor,
        writeEnd: FileDescriptor
    ) {
        var saAttributes: SECURITY_ATTRIBUTES = SECURITY_ATTRIBUTES()
        saAttributes.nLength = DWORD(MemoryLayout<SECURITY_ATTRIBUTES>.size)
        saAttributes.bInheritHandle = true
        saAttributes.lpSecurityDescriptor = nil

        var readHandle: HANDLE? = nil
        var writeHandle: HANDLE? = nil
        guard CreatePipe(&readHandle, &writeHandle, &saAttributes, 0),
            readHandle != INVALID_HANDLE_VALUE,
            writeHandle != INVALID_HANDLE_VALUE,
            let readHandle: HANDLE = readHandle,
            let writeHandle: HANDLE = writeHandle
        else {
            throw SubprocessError(
                code: .init(.failedToCreatePipe),
                underlyingError: .init(rawValue: GetLastError())
            )
        }
        let readFd = _open_osfhandle(
            intptr_t(bitPattern: readHandle),
            FileDescriptor.AccessMode.readOnly.rawValue
        )
        let writeFd = _open_osfhandle(
            intptr_t(bitPattern: writeHandle),
            FileDescriptor.AccessMode.writeOnly.rawValue
        )

        return (
            readEnd: FileDescriptor(rawValue: readFd),
            writeEnd: FileDescriptor(rawValue: writeFd)
        )
    }

    var platformDescriptor: PlatformFileDescriptor {
        return HANDLE(bitPattern: _get_osfhandle(self.rawValue))!
    }
}

<<<<<<< HEAD
extension CreatedPipe {
    /// On Windows, we use file descriptors directly
    internal func createInputPipe() -> InputPipe {
        return InputPipe(
            readEnd: self.readFileDescriptor,
            writeEnd: self.writeFileDescriptor
        )
    }

    internal func createOutputPipe() -> OutputPipe {
        return OutputPipe(
            readEnd: self.readFileDescriptor,
            writeEnd: self.writeFileDescriptor
        )
    }
}

extension TrackedFileDescriptor {
    internal func readChunk(upToLength maxLength: Int, continuation: AsyncBufferSequence.Iterator.Stream.Continuation) {
        do {
            var totalBytesRead: Int = 0

            while totalBytesRead < maxLength {
                let values = try [UInt8](
                    unsafeUninitializedCapacity: maxLength - totalBytesRead
                ) { buffer, initializedCount in
                    guard let baseAddress = buffer.baseAddress else {
                        initializedCount = 0
                        return
                    }

                    var bytesRead: DWORD = 0
                    let readSucceed = ReadFile(
                        self.fileDescriptor.platformDescriptor,
                        UnsafeMutableRawPointer(mutating: baseAddress),
                        DWORD(maxLength - totalBytesRead),
                        &bytesRead,
                        nil
                    )

                    if !readSucceed {
                        // Windows throws ERROR_BROKEN_PIPE when the pipe is closed
                        let error = GetLastError()
                        if error == ERROR_BROKEN_PIPE {
                            // We are done reading
                            initializedCount = 0
                        } else {
                            initializedCount = 0
                            throw SubprocessError(
                                code: .init(.failedToReadFromSubprocess),
                                underlyingError: .init(rawValue: error)
                            )
                        }
                    } else {
                        // We successfully read the current round
                        initializedCount += Int(bytesRead)
                    }
                }

                if values.count > 0 {
                    totalBytesRead += values.count

                    if totalBytesRead >= maxLength {
                        continuation.yield(.endOfChunk(SequenceOutput.Buffer(data: values)))
                        continuation.finish()
                        return
                    } else {
                        continuation.yield(.data(SequenceOutput.Buffer(data: values)))
                    }
                } else {
                    continuation.yield(.endOfFile)
                    continuation.finish()
                    return
=======
extension FileDescriptor {
    internal func readChunk(upToLength maxLength: Int) async throws -> AsyncBufferSequence.Buffer? {
        return try await withCheckedThrowingContinuation { continuation in
            self.readUntilEOF(
                upToLength: maxLength
            ) { result in
                switch result {
                case .failure(let error):
                    continuation.resume(throwing: error)
                case .success(let bytes):
                    continuation.resume(returning: AsyncBufferSequence.Buffer(data: bytes))
>>>>>>> 48d9d573
                }
            }
        } catch {
            continuation.finish(throwing: error)
        }
    }

    internal func readUntilEOF(
        upToLength maxLength: Int,
        resultHandler: @Sendable @escaping (Swift.Result<[UInt8], any (Error & Sendable)>) -> Void
    ) {
        DispatchQueue.global(qos: .userInitiated).async {
            var totalBytesRead: Int = 0
            var lastError: DWORD? = nil
            let values = [UInt8](
                unsafeUninitializedCapacity: maxLength
            ) { buffer, initializedCount in
                while true {
                    guard let baseAddress = buffer.baseAddress else {
                        initializedCount = 0
                        break
                    }
                    let bufferPtr = baseAddress.advanced(by: totalBytesRead)
                    var bytesRead: DWORD = 0
                    let readSucceed = ReadFile(
                        self.platformDescriptor,
                        UnsafeMutableRawPointer(mutating: bufferPtr),
                        DWORD(maxLength - totalBytesRead),
                        &bytesRead,
                        nil
                    )
                    if !readSucceed {
                        // Windows throws ERROR_BROKEN_PIPE when the pipe is closed
                        let error = GetLastError()
                        if error == ERROR_BROKEN_PIPE {
                            // We are done reading
                            initializedCount = totalBytesRead
                        } else {
                            // We got some error
                            lastError = error
                            initializedCount = 0
                        }
                        break
                    } else {
                        // We succesfully read the current round
                        totalBytesRead += Int(bytesRead)
                    }

                    if totalBytesRead >= maxLength {
                        initializedCount = min(maxLength, totalBytesRead)
                        break
                    }
                }
            }
            if let lastError = lastError {
                let windowsError = SubprocessError(
                    code: .init(.failedToReadFromSubprocess),
                    underlyingError: .init(rawValue: lastError)
                )
                resultHandler(.failure(windowsError))
            } else {
                resultHandler(.success(values))
            }
        }
    }
}

extension TrackedFileDescriptor {
    internal consuming func createPlatformDiskIO() -> TrackedPlatformDiskIO {
        return .init(
            self.fileDescriptor,
            closeWhenDone: self.closeWhenDone
        )
    }

    internal func readUntilEOF(
        upToLength maxLength: Int,
        resultHandler: @Sendable @escaping (Swift.Result<[UInt8], any (Error & Sendable)>) -> Void
    ) {
        self.fileDescriptor.readUntilEOF(
            upToLength: maxLength,
            resultHandler: resultHandler
        )
    }

#if SubprocessSpan
    @available(SubprocessSpan, *)
    internal func write(
        _ span: borrowing RawSpan
    ) async throws -> Int {
        let fileDescriptor = self.fileDescriptor
        return try await withCheckedThrowingContinuation { (continuation: CheckedContinuation<Int, any Error>) in
            span.withUnsafeBytes { ptr in
                // TODO: Use WriteFileEx for asyc here
                Self.write(
                    ptr,
                    to: fileDescriptor
                ) { writtenLength, error in
                    if let error = error {
                        continuation.resume(throwing: error)
                    } else {
                        continuation.resume(returning: writtenLength)
                    }
                }
            }
        }
    }
#endif

    internal func write(
        _ array: [UInt8]
    ) async throws -> Int {
        try await withCheckedThrowingContinuation { continuation in
            // TODO: Figure out a better way to asynchornously write
            let fd = self.fileDescriptor
            DispatchQueue.global(qos: .userInitiated).async {
                array.withUnsafeBytes {
                    Self.write(
                        $0,
                        to: fd
                    ) { writtenLength, error in
                        if let error = error {
                            continuation.resume(throwing: error)
                        } else {
                            continuation.resume(returning: writtenLength)
                        }
                    }
                }
            }
        }
    }

    internal static func write(
        _ ptr: UnsafeRawBufferPointer,
        to fileDescriptor: FileDescriptor,
        completion: @escaping (Int, Swift.Error?) -> Void
    ) {
        let handle = HANDLE(bitPattern: _get_osfhandle(fileDescriptor.rawValue))!
        var writtenBytes: DWORD = 0
        let writeSucceed = WriteFile(
            handle,
            ptr.baseAddress,
            DWORD(ptr.count),
            &writtenBytes,
            nil
        )
        if !writeSucceed {
            let error = SubprocessError(
                code: .init(.failedToWriteToSubprocess),
                underlyingError: .init(rawValue: GetLastError())
            )
            completion(Int(writtenBytes), error)
        } else {
            completion(Int(writtenBytes), nil)
        }
    }
}

extension Optional where Wrapped == String {
    fileprivate func withOptionalCString<Result, Encoding>(
        encodedAs targetEncoding: Encoding.Type,
        _ body: (UnsafePointer<Encoding.CodeUnit>?) throws -> Result
    ) rethrows -> Result where Encoding: _UnicodeEncoding {
        switch self {
        case .none:
            return try body(nil)
        case .some(let value):
            return try value.withCString(encodedAs: targetEncoding, body)
        }
    }

    fileprivate func withOptionalNTPathRepresentation<Result>(
        _ body: (UnsafePointer<WCHAR>?) throws -> Result
    ) throws -> Result {
        switch self {
        case .none:
            return try body(nil)
        case .some(let value):
            return try value.withNTPathRepresentation(body)
        }
    }
}

extension String {
    /// Invokes `body` with a resolved and potentially `\\?\`-prefixed version of the pointee,
    /// to ensure long paths greater than MAX_PATH (260) characters are handled correctly.
    ///
    /// - parameter relative: Returns the original path without transforming through GetFullPathNameW + PathCchCanonicalizeEx, if the path is relative.
    /// - seealso: https://learn.microsoft.com/en-us/windows/win32/fileio/maximum-file-path-limitation
    internal func withNTPathRepresentation<Result>(
        _ body: (UnsafePointer<WCHAR>) throws -> Result
    ) throws -> Result {
        guard !isEmpty else {
            throw SubprocessError(
                code: .init(.invalidWindowsPath(self)),
                underlyingError: nil
            )
        }

        var iter = self.utf8.makeIterator()
        let bLeadingSlash =
            if [._slash, ._backslash].contains(iter.next()), iter.next()?.isLetter ?? false, iter.next() == ._colon {
                true
            } else { false }

        // Strip the leading `/` on a RFC8089 path (`/[drive-letter]:/...` ).  A
        // leading slash indicates a rooted path on the drive for the current
        // working directory.
        return try Substring(self.utf8.dropFirst(bLeadingSlash ? 1 : 0)).withCString(encodedAs: UTF16.self) {
            pwszPath in
            // 1. Normalize the path first.
            // Contrary to the documentation, this works on long paths independently
            // of the registry or process setting to enable long paths (but it will also
            // not add the \\?\ prefix required by other functions under these conditions).
            let dwLength: DWORD = GetFullPathNameW(pwszPath, 0, nil, nil)
            return try withUnsafeTemporaryAllocation(of: WCHAR.self, capacity: Int(dwLength)) { pwszFullPath in
                guard (1..<dwLength).contains(GetFullPathNameW(pwszPath, DWORD(pwszFullPath.count), pwszFullPath.baseAddress, nil)) else {
                    throw SubprocessError(
                        code: .init(.invalidWindowsPath(self)),
                        underlyingError: .init(rawValue: GetLastError())
                    )
                }

                // 1.5 Leave \\.\ prefixed paths alone since device paths are already an exact representation and PathCchCanonicalizeEx will mangle these.
                if let base = pwszFullPath.baseAddress,
                    base[0] == UInt16(UInt8._backslash),
                    base[1] == UInt16(UInt8._backslash),
                    base[2] == UInt16(UInt8._period),
                    base[3] == UInt16(UInt8._backslash) {
                    return try body(base)
                }

                // 2. Canonicalize the path.
                // This will add the \\?\ prefix if needed based on the path's length.
                var pwszCanonicalPath: LPWSTR?
                let flags: ULONG = numericCast(PATHCCH_ALLOW_LONG_PATHS.rawValue)
                let result = PathAllocCanonicalize(pwszFullPath.baseAddress, flags, &pwszCanonicalPath)
                if let pwszCanonicalPath {
                    defer { LocalFree(pwszCanonicalPath) }
                    if result == S_OK {
                        // 3. Perform the operation on the normalized path.
                        return try body(pwszCanonicalPath)
                    }
                }
                throw SubprocessError(
                    code: .init(.invalidWindowsPath(self)),
                    underlyingError: .init(rawValue: WIN32_FROM_HRESULT(result))
                )
            }
        }
    }
}

@inline(__always)
fileprivate func HRESULT_CODE(_ hr: HRESULT) -> DWORD {
    DWORD(hr) & 0xffff
}

@inline(__always)
fileprivate func HRESULT_FACILITY(_ hr: HRESULT) -> DWORD {
    DWORD(hr << 16) & 0x1fff
}

@inline(__always)
fileprivate func SUCCEEDED(_ hr: HRESULT) -> Bool {
    hr >= 0
}

// This is a non-standard extension to the Windows SDK that allows us to convert
// an HRESULT to a Win32 error code.
@inline(__always)
fileprivate func WIN32_FROM_HRESULT(_ hr: HRESULT) -> DWORD {
    if SUCCEEDED(hr) { return DWORD(ERROR_SUCCESS) }
    if HRESULT_FACILITY(hr) == FACILITY_WIN32 {
        return HRESULT_CODE(hr)
    }
    return DWORD(hr)
}

extension UInt8 {
    static var _slash: UInt8 { UInt8(ascii: "/") }
    static var _backslash: UInt8 { UInt8(ascii: "\\") }
    static var _colon: UInt8 { UInt8(ascii: ":") }
    static var _period: UInt8 { UInt8(ascii: ".") }

    var isLetter: Bool? {
        return (0x41...0x5a) ~= self || (0x61...0x7a) ~= self
    }
}

#endif  // canImport(WinSDK)<|MERGE_RESOLUTION|>--- conflicted
+++ resolved
@@ -417,6 +417,7 @@
     /// process in case the parent task is cancelled before
     /// the child proces terminates.
     /// Always ends in forcefully terminate at the end.
+    internal var streamOptions: StreamOptions = .init()
     public var teardownSequence: [TeardownStep] = []
     /// A closure to configure platform-specific
     /// spawning constructs. This closure enables direct
@@ -439,6 +440,12 @@
         )? = nil
 
     public init() {}
+}
+
+extension PlatformOptions {
+    internal struct StreamOptions: Sendable {
+        internal init() {}
+    }
 }
 
 extension PlatformOptions: CustomStringConvertible, CustomDebugStringConvertible {
@@ -1070,25 +1077,7 @@
     }
 }
 
-<<<<<<< HEAD
-extension CreatedPipe {
-    /// On Windows, we use file descriptors directly
-    internal func createInputPipe() -> InputPipe {
-        return InputPipe(
-            readEnd: self.readFileDescriptor,
-            writeEnd: self.writeFileDescriptor
-        )
-    }
-
-    internal func createOutputPipe() -> OutputPipe {
-        return OutputPipe(
-            readEnd: self.readFileDescriptor,
-            writeEnd: self.writeFileDescriptor
-        )
-    }
-}
-
-extension TrackedFileDescriptor {
+extension FileDescriptor {
     internal func readChunk(upToLength maxLength: Int, continuation: AsyncBufferSequence.Iterator.Stream.Continuation) {
         do {
             var totalBytesRead: Int = 0
@@ -1144,19 +1133,6 @@
                     continuation.yield(.endOfFile)
                     continuation.finish()
                     return
-=======
-extension FileDescriptor {
-    internal func readChunk(upToLength maxLength: Int) async throws -> AsyncBufferSequence.Buffer? {
-        return try await withCheckedThrowingContinuation { continuation in
-            self.readUntilEOF(
-                upToLength: maxLength
-            ) { result in
-                switch result {
-                case .failure(let error):
-                    continuation.resume(throwing: error)
-                case .success(let bytes):
-                    continuation.resume(returning: AsyncBufferSequence.Buffer(data: bytes))
->>>>>>> 48d9d573
                 }
             }
         } catch {

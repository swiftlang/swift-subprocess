//===----------------------------------------------------------------------===//
//
// This source file is part of the Swift.org open source project
//
// Copyright (c) 2025 Apple Inc. and the Swift project authors
// Licensed under Apache License v2.0 with Runtime Library Exception
//
// See https://swift.org/LICENSE.txt for license information
//
//===----------------------------------------------------------------------===//

#if canImport(Darwin) || canImport(Glibc)

#if canImport(Darwin)
// On Darwin always prefer system Foundation
import Foundation
#else
// On other platforms prefer FoundationEssentials
import FoundationEssentials
#endif

#if canImport(Glibc)
import Glibc
#elseif canImport(Bionic)
import Bionic
#elseif canImport(Musl)
import Musl
#endif

import _SubprocessCShims
import Testing
@testable import Subprocess

import TestResources

import Dispatch
#if canImport(System)
@preconcurrency import System
#else
@preconcurrency import SystemPackage
#endif

@Suite(.serialized)
struct SubprocessUnixTests {}

// MARK: - Executable test
extension SubprocessUnixTests {

    @Test func testExecutableNamed() async throws {
        guard #available(SubprocessSpan , *) else {
            return
        }
        // Simple test to make sure we can find a common utility
        let message = "Hello, world!"
        let result = try await Subprocess.run(
            .name("echo"),
            arguments: [message]
        )
        #expect(result.terminationStatus.isSuccess)
        // rdar://138670128
        let output = result.standardOutput?
            .trimmingCharacters(in: .whitespacesAndNewlines)
        #expect(output == message)
    }

    @Test func testExecutableNamedCannotResolve() async {
        guard #available(SubprocessSpan , *) else {
            return
        }
        do {
            _ = try await Subprocess.run(.name("do-not-exist"))
            Issue.record("Expected to throw")
        } catch {
            guard let subprocessError: SubprocessError = error as? SubprocessError else {
                Issue.record("Expected SubprocessError, got \(error)")
                return
            }
            #expect(subprocessError.code == .init(.executableNotFound("do-not-exist")))
        }
    }

    @Test func testExecutableAtPath() async throws {
        guard #available(SubprocessSpan , *) else {
            return
        }
        let expected = FileManager.default.currentDirectoryPath
        let result = try await Subprocess.run(.path("/bin/pwd"), output: .string)
        #expect(result.terminationStatus.isSuccess)
        // rdar://138670128
        let maybePath = result.standardOutput?
            .trimmingCharacters(in: .whitespacesAndNewlines)
        let path = try #require(maybePath)
        #expect(directory(path, isSameAs: expected))
    }

    @Test func testExecutableAtPathCannotResolve() async {
        guard #available(SubprocessSpan , *) else {
            return
        }
        do {
            _ = try await Subprocess.run(.path("/usr/bin/do-not-exist"))
            Issue.record("Expected to throw SubprocessError")
        } catch {
            guard let subprocessError: SubprocessError = error as? SubprocessError else {
                Issue.record("Expected SubprocessError, got \(error)")
                return
            }
            #expect(subprocessError.code == .init(.executableNotFound("/usr/bin/do-not-exist")))
        }
    }
}

// MARK: - Arguments Tests
extension SubprocessUnixTests {
    @Test func testArgunementsArrayLitereal() async throws {
        guard #available(SubprocessSpan , *) else {
            return
        }
        let result = try await Subprocess.run(
            .path("/bin/bash"),
            arguments: ["-c", "echo Hello World!"],
            output: .string
        )
        #expect(result.terminationStatus.isSuccess)
        // rdar://138670128
        let output = result.standardOutput?
            .trimmingCharacters(in: .whitespacesAndNewlines)
        #expect(
            output == "Hello World!"
        )
    }

    @Test func testArgumentsOverride() async throws {
        guard #available(SubprocessSpan , *) else {
            return
        }
        let result = try await Subprocess.run(
            .path("/bin/bash"),
            arguments: .init(
                executablePathOverride: "apple",
                remainingValues: ["-c", "echo $0"]
            ),
            output: .string
        )
        #expect(result.terminationStatus.isSuccess)
        // rdar://138670128
        let output = result.standardOutput?
            .trimmingCharacters(in: .whitespacesAndNewlines)
        #expect(
            output == "apple"
        )
    }

    @Test func testArgumemtsFromArray() async throws {
        guard #available(SubprocessSpan , *) else {
            return
        }
        let arguments: [UInt8] = Array("Data Content\0".utf8)
        let result = try await Subprocess.run(
            .path("/bin/echo"),
            arguments: .init(
                executablePathOverride: nil,
                remainingValues: [arguments]
            ),
            output: .string
        )
        #expect(result.terminationStatus.isSuccess)
        // rdar://138670128
        let output = result.standardOutput?
            .trimmingCharacters(in: .whitespacesAndNewlines)
        #expect(
            output == "Data Content"
        )
    }
}

// MARK: - Environment Tests
extension SubprocessUnixTests {
    @Test func testEnvironmentInherit() async throws {
        guard #available(SubprocessSpan , *) else {
            return
        }
        let result = try await Subprocess.run(
            .path("/bin/bash"),
            arguments: ["-c", "printenv PATH"],
            environment: .inherit,
            output: .string
        )
        #expect(result.terminationStatus.isSuccess)
        // As a sanity check, make sure there's `/bin` in PATH
        // since we inherited the environment variables
        // rdar://138670128
        let maybeOutput = result.standardOutput
        let pathValue = try #require(maybeOutput)
        #expect(pathValue.contains("/bin"))
    }

    @Test func testEnvironmentInheritOverride() async throws {
        guard #available(SubprocessSpan , *) else {
            return
        }
        let result = try await Subprocess.run(
            .path("/bin/bash"),
            arguments: ["-c", "printenv HOME"],
            environment: .inherit.updating([
                "HOME": "/my/new/home"
            ]),
            output: .string
        )
        #expect(result.terminationStatus.isSuccess)
        // rdar://138670128
        let output = result.standardOutput?
            .trimmingCharacters(in: .whitespacesAndNewlines)
        #expect(
            output == "/my/new/home"
        )
    }

    @Test func testEnvironmentCustom() async throws {
        guard #available(SubprocessSpan , *) else {
            return
        }
        let result = try await Subprocess.run(
            .path("/usr/bin/printenv"),
            environment: .custom([
                "PATH": "/bin:/usr/bin"
            ]),
            output: .string
        )
        #expect(result.terminationStatus.isSuccess)
        // There shouldn't be any other environment variables besides
        // `PATH` that we set
        // rdar://138670128
        let output = result.standardOutput?
            .trimmingCharacters(in: .whitespacesAndNewlines)
        #expect(
            output == "PATH=/bin:/usr/bin"
        )
    }
}

// MARK: - Working Directory Tests
extension SubprocessUnixTests {
    @Test func testWorkingDirectoryDefaultValue() async throws {
        guard #available(SubprocessSpan , *) else {
            return
        }
        // By default we should use the working directory of the parent process
        let workingDirectory = FileManager.default.currentDirectoryPath
        let result = try await Subprocess.run(
            .path("/bin/pwd"),
            workingDirectory: nil,
            output: .string
        )
        #expect(result.terminationStatus.isSuccess)
        // There shouldn't be any other environment variables besides
        // `PATH` that we set
        // rdar://138670128
        let output = result.standardOutput?
            .trimmingCharacters(in: .whitespacesAndNewlines)
        let path = try #require(output)
        #expect(directory(path, isSameAs: workingDirectory))
    }

    @Test func testWorkingDirectoryCustomValue() async throws {
        guard #available(SubprocessSpan , *) else {
            return
        }
        let workingDirectory = FilePath(
            FileManager.default.temporaryDirectory.path()
        )
        let result = try await Subprocess.run(
            .path("/bin/pwd"),
            workingDirectory: workingDirectory,
            output: .string
        )
        #expect(result.terminationStatus.isSuccess)
        // There shouldn't be any other environment variables besides
        // `PATH` that we set
        let resultPath = result.standardOutput!
            .trimmingCharacters(in: .whitespacesAndNewlines)
        #if canImport(Darwin)
        // On Darwin, /var is linked to /private/var; /tmp is linked to /private/tmp
        var expected = workingDirectory
        if expected.starts(with: "/var") || expected.starts(with: "/tmp") {
            expected = FilePath("/private").appending(expected.components)
        }
        #expect(
            FilePath(resultPath) == expected
        )
        #else
        #expect(
            FilePath(resultPath) == workingDirectory
        )
        #endif
    }
}

// MARK: - Input Tests
extension SubprocessUnixTests {
    @Test func testInputNoInput() async throws {
        guard #available(SubprocessSpan , *) else {
            return
        }
        let catResult = try await Subprocess.run(
            .path("/bin/cat"),
            input: .none,
            output: .string
        )
        #expect(catResult.terminationStatus.isSuccess)
        // We should have read exactly 0 bytes
        #expect(catResult.standardOutput == "")
    }

    @Test func testStringInput() async throws {
        guard #available(SubprocessSpan , *) else {
            return
        }
        let content = randomString(length: 64)
        let catResult = try await Subprocess.run(
            .path("/bin/cat"),
            input: .string(content, using: UTF8.self)
        )
        #expect(catResult.terminationStatus.isSuccess)
        // We should have read exactly 0 bytes
        #expect(catResult.standardOutput == content)
    }

    @Test func testInputFileDescriptor() async throws {
        guard #available(SubprocessSpan , *) else {
            return
        }
        // Make sure we can read long text from standard input
        let expected: Data = try Data(
            contentsOf: URL(filePath: theMysteriousIsland.string)
        )
        let text: FileDescriptor = try .open(
            theMysteriousIsland,
            .readOnly
        )
        let cat = try await Subprocess.run(
            .path("/bin/cat"),
            input: .fileDescriptor(text, closeAfterSpawningProcess: true),
            output: .data(limit: 2048 * 1024)
        )
        #expect(cat.terminationStatus.isSuccess)
        // Make sure we read all bytes
        #expect(cat.standardOutput == expected)
    }

    @Test func testInputSequence() async throws {
        guard #available(SubprocessSpan , *) else {
            return
        }
        // Make sure we can read long text as Sequence
        let expected: Data = try Data(
            contentsOf: URL(filePath: theMysteriousIsland.string)
        )
        let catResult = try await Subprocess.run(
            .path("/bin/cat"),
            input: .data(expected),
            output: .data(limit: 2048 * 1024)
        )
        #expect(catResult.terminationStatus.isSuccess)
        #expect(catResult.standardOutput.count == expected.count)
        #expect(Array(catResult.standardOutput) == Array(expected))
    }

    #if SubprocessSpan
    @Test func testInputSpan() async throws {
        guard #available(SubprocessSpan , *) else {
            return
        }
        let expected: Data = try Data(
            contentsOf: URL(filePath: theMysteriousIsland.string)
        )
        let ptr = expected.withUnsafeBytes { return $0 }
        let span: Span<UInt8> = Span(_unsafeBytes: ptr)
        let catResult = try await Subprocess.run(
            .path("/bin/cat"),
            input: span,
            output: .data(limit: 2048 * 1024)
        )
        #expect(catResult.terminationStatus.isSuccess)
        #expect(catResult.standardOutput.count == expected.count)
        #expect(Array(catResult.standardOutput) == Array(expected))
    }
    #endif

    @Test func testInputAsyncSequence() async throws {
        guard #available(SubprocessSpan , *) else {
            return
        }
        // Maeks ure we can read long text as AsyncSequence
        let fd: FileDescriptor = try .open(theMysteriousIsland, .readOnly)
        let expected: Data = try Data(
            contentsOf: URL(filePath: theMysteriousIsland.string)
        )
        let channel = DispatchIO(type: .stream, fileDescriptor: fd.rawValue, queue: .main) { error in
            try? fd.close()
        }
        let stream: AsyncStream<Data> = AsyncStream { continuation in
            channel.read(offset: 0, length: .max, queue: .main) { done, data, error in
                if done {
                    continuation.finish()
                }
                guard let data = data else {
                    return
                }
                continuation.yield(Data(data))
            }
        }
        let catResult = try await Subprocess.run(
            .path("/bin/cat"),
            input: .sequence(stream),
            output: .data(limit: 2048 * 1024)
        )
        #expect(catResult.terminationStatus.isSuccess)
        #expect(catResult.standardOutput == expected)
    }

    @Test func testInputSequenceCustomExecutionBody() async throws {
        guard #available(SubprocessSpan , *) else {
            return
        }
        let expected: Data = try Data(
            contentsOf: URL(filePath: theMysteriousIsland.string)
        )
        let result = try await Subprocess.run(
            .path("/bin/cat"),
            input: .data(expected),
            output: .sequence,
            error: .discarded
        ) { execution in
            var buffer = Data()
            for try await chunk in execution.standardOutput {
                let currentChunk = chunk._withUnsafeBytes { Data($0) }
                buffer += currentChunk
            }
            return buffer
        }
        #expect(result.terminationStatus.isSuccess)
        #expect(result.value == expected)
    }

    @Test func testInputAsyncSequenceCustomExecutionBody() async throws {
        guard #available(SubprocessSpan , *) else {
            return
        }
        // Maeks ure we can read long text as AsyncSequence
        let fd: FileDescriptor = try .open(theMysteriousIsland, .readOnly)
        let expected: Data = try Data(
            contentsOf: URL(filePath: theMysteriousIsland.string)
        )
        let channel = DispatchIO(type: .stream, fileDescriptor: fd.rawValue, queue: .main) { error in
            try? fd.close()
        }
        let stream: AsyncStream<Data> = AsyncStream { continuation in
            channel.read(offset: 0, length: .max, queue: .main) { done, data, error in
                if done {
                    continuation.finish()
                }
                guard let data = data else {
                    return
                }
                continuation.yield(Data(data))
            }
        }
        let result = try await Subprocess.run(
            .path("/bin/cat"),
            input: .sequence(stream),
            output: .sequence,
            error: .discarded
        ) { execution in
            var buffer = Data()
            for try await chunk in execution.standardOutput {
                let currentChunk = chunk._withUnsafeBytes { Data($0) }
                buffer += currentChunk
            }
            return buffer
        }
        #expect(result.terminationStatus.isSuccess)
        #expect(result.value == expected)
    }
}

// MARK: - Output Tests
extension SubprocessUnixTests {
    #if false  // This test needs "death test" support
    @Test func testOutputDiscarded() async throws {
        let echoResult = try await Subprocess.run(
            .path("/bin/echo"),
            arguments: ["Some garbage text"],
            output: .discard
        )
        #expect(echoResult.terminationStatus.isSuccess)
        _ = echoResult.standardOutput  // this line shold fatalError
    }
    #endif

    @Test func testCollectedOutput() async throws {
        guard #available(SubprocessSpan , *) else {
            return
        }
        let expected = randomString(length: 32)
        let echoResult = try await Subprocess.run(
            .path("/bin/echo"),
            arguments: [expected],
            output: .string
        )
        #expect(echoResult.terminationStatus.isSuccess)
        let output = try #require(
            echoResult.standardOutput
        ).trimmingCharacters(in: .whitespacesAndNewlines)
        #expect(output == expected)
    }

    @Test func testCollectedOutputWithLimit() async throws {
        guard #available(SubprocessSpan , *) else {
            return
        }
        let limit = 4
        let expected = randomString(length: 32)
        let echoResult = try await Subprocess.run(
            .path("/bin/echo"),
            arguments: [expected],
            output: .string(limit: limit, encoding: UTF8.self)
        )
        #expect(echoResult.terminationStatus.isSuccess)
        let output = try #require(
            echoResult.standardOutput
        ).trimmingCharacters(in: .whitespacesAndNewlines)
        let targetRange = expected.startIndex..<expected.index(expected.startIndex, offsetBy: limit)
        #expect(String(expected[targetRange]) == output)
    }

    @Test func testCollectedOutputFileDesriptor() async throws {
        guard #available(SubprocessSpan , *) else {
            return
        }
        let outputFilePath = FilePath(FileManager.default.temporaryDirectory.path())
            .appending("Test.out")
        if FileManager.default.fileExists(atPath: outputFilePath.string) {
            try FileManager.default.removeItem(atPath: outputFilePath.string)
        }
        let outputFile: FileDescriptor = try .open(
            outputFilePath,
            .readWrite,
            options: .create,
            permissions: [.ownerReadWrite, .groupReadWrite]
        )
        let expected = randomString(length: 32)
        let echoResult = try await Subprocess.run(
            .path("/bin/echo"),
            arguments: [expected],
            output: .fileDescriptor(
                outputFile,
                closeAfterSpawningProcess: false
            )
        )
        #expect(echoResult.terminationStatus.isSuccess)
        try outputFile.close()
        let outputData: Data = try Data(
            contentsOf: URL(filePath: outputFilePath.string)
        )
        let output = try #require(
            String(data: outputData, encoding: .utf8)
        ).trimmingCharacters(in: .whitespacesAndNewlines)
        #expect(echoResult.terminationStatus.isSuccess)
        #expect(output == expected)
    }

    @Test func testCollectedOutputFileDescriptorAutoClose() async throws {
        guard #available(SubprocessSpan , *) else {
            return
        }
        let outputFilePath = FilePath(FileManager.default.temporaryDirectory.path())
            .appending("Test.out")
        if FileManager.default.fileExists(atPath: outputFilePath.string) {
            try FileManager.default.removeItem(atPath: outputFilePath.string)
        }
        let outputFile: FileDescriptor = try .open(
            outputFilePath,
            .readWrite,
            options: .create,
            permissions: [.ownerReadWrite, .groupReadWrite]
        )
        let echoResult = try await Subprocess.run(
            .path("/bin/echo"),
            arguments: ["Hello world"],
            output: .fileDescriptor(
                outputFile,
                closeAfterSpawningProcess: true
            )
        )
        #expect(echoResult.terminationStatus.isSuccess)
        // Make sure the file descriptor is already closed
        do {
            try outputFile.close()
            Issue.record("Output file descriptor should be closed automatically")
        } catch {
            guard let typedError = error as? Errno else {
                Issue.record("Wrong type of error thrown")
                return
            }
            #expect(typedError == .badFileDescriptor)
        }
    }

    @Test func testRedirectedOutputRedirectToSequence() async throws {
        guard #available(SubprocessSpan , *) else {
            return
        }
        // Make ure we can read long text redirected to AsyncSequence
        let expected: Data = try Data(
            contentsOf: URL(filePath: theMysteriousIsland.string)
        )
        let catResult = try await Subprocess.run(
            .path("/bin/cat"),
            arguments: [theMysteriousIsland.string],
            output: .sequence,
            error: .discarded
        ) { execution in
            var buffer = Data()
            for try await chunk in execution.standardOutput {
                let currentChunk = chunk._withUnsafeBytes { Data($0) }
                buffer += currentChunk
            }
            return buffer
        }
        #expect(catResult.terminationStatus.isSuccess)
        #expect(catResult.value == expected)
    }

    @Test func testBufferOutput() async throws {
        guard #available(SubprocessSpan , *) else {
            return
        }
        let expected: Data = try Data(
            contentsOf: URL(filePath: theMysteriousIsland.string)
        )
        let inputFd: FileDescriptor = try .open(theMysteriousIsland, .readOnly)
        let catResult = try await Subprocess.run(
            .path("/bin/cat"),
            input: .fileDescriptor(inputFd, closeAfterSpawningProcess: true),
            output: .bytes(limit: 2048 * 1024)
        )
        #expect(catResult.terminationStatus.isSuccess)
        #expect(expected.elementsEqual(catResult.standardOutput))
    }

    @Test func testCollectedError() async throws {
        guard #available(SubprocessSpan , *) else {
            return
        }
        // Make ure we can capture long text on standard error
        let expected: Data = try Data(
            contentsOf: URL(filePath: theMysteriousIsland.string)
        )
        let catResult = try await Subprocess.run(
            .path("/bin/bash"),
            arguments: ["-c", "cat \(theMysteriousIsland.string) 1>&2"],
            error: .data(limit: 2048 * 1024)
        )
        #expect(catResult.terminationStatus.isSuccess)
        #expect(catResult.standardError == expected)
    }
}

// MARK: - PlatformOption Tests
extension SubprocessUnixTests {
    // Run this test with sudo
    @Test(
        .enabled(
            if: getgid() == 0,
            "This test requires root privileges"
        )
    )
    func testSubprocessPlatformOptionsUserID() async throws {
        guard #available(SubprocessSpan , *) else {
            return
        }
        let expectedUserID = uid_t(Int.random(in: 1000...2000))
        var platformOptions = PlatformOptions()
        platformOptions.userID = expectedUserID
        try await self.assertID(
            withArgument: "-u",
            platformOptions: platformOptions,
            isEqualTo: expectedUserID
        )
    }

    // Run this test with sudo
    @Test(
        .enabled(
            if: getgid() == 0,
            "This test requires root privileges"
        )
    )
    func testSubprocessPlatformOptionsGroupID() async throws {
        guard #available(SubprocessSpan , *) else {
            return
        }
        let expectedGroupID = gid_t(Int.random(in: 1000...2000))
        var platformOptions = PlatformOptions()
        platformOptions.groupID = expectedGroupID
        try await self.assertID(
            withArgument: "-g",
            platformOptions: platformOptions,
            isEqualTo: expectedGroupID
        )
    }

    // Run this test with sudo
    @Test(
        .enabled(
            if: getgid() == 0,
            "This test requires root privileges"
        )
    )
    func testSubprocssPlatformOptionsSuplimentaryGroups() async throws {
        guard #available(SubprocessSpan , *) else {
            return
        }
        var expectedGroups: Set<gid_t> = Set()
        for _ in 0..<Int.random(in: 5...10) {
            expectedGroups.insert(gid_t(Int.random(in: 1000...2000)))
        }
        var platformOptions = PlatformOptions()
        platformOptions.supplementaryGroups = Array(expectedGroups)
        let idResult = try await Subprocess.run(
<<<<<<< HEAD
            .name("swift"),
=======
            .path("/usr/bin/swift"),
>>>>>>> 288df818
            arguments: [getgroupsSwift.string],
            platformOptions: platformOptions,
            output: .string
        )
        #expect(idResult.terminationStatus.isSuccess)
        let ids = try #require(
            idResult.standardOutput
        ).split(separator: ",")
            .map { gid_t($0.trimmingCharacters(in: .whitespacesAndNewlines))! }
        #expect(Set(ids) == expectedGroups)
    }

    @Test(
        .enabled(
            if: getgid() == 0,
            "This test requires root privileges"
        ),
        .enabled(
            if: (try? Executable.name("ps").resolveExecutablePath(in: .inherit)) != nil,
            "This test requires ps (install procps package on Debian or RedHat Linux distros)"
        )
    )
    func testSubprocessPlatformOptionsProcessGroupID() async throws {
        guard #available(SubprocessSpan , *) else {
            return
        }
        var platformOptions = PlatformOptions()
        // Sets the process group ID to 0, which creates a new session
        platformOptions.processGroupID = 0
        let psResult = try await Subprocess.run(
            .path("/bin/bash"),
            arguments: ["-c", "ps -o pid,pgid -p $$"],
            platformOptions: platformOptions,
            output: .string
        )
        #expect(psResult.terminationStatus.isSuccess)
        let resultValue = try #require(
            psResult.standardOutput
        )
        let match = try #require(try #/\s*PID\s*PGID\s*(?<pid>[\-]?[0-9]+)\s*(?<pgid>[\-]?[0-9]+)\s*/#.wholeMatch(in: resultValue), "ps output was in an unexpected format:\n\n\(resultValue)")
        // PGID should == PID
        #expect(match.output.pid == match.output.pgid)
    }

    @Test(
        .enabled(
            if: (try? Executable.name("ps").resolveExecutablePath(in: .inherit)) != nil,
            "This test requires ps (install procps package on Debian or RedHat Linux distros)"
        )
    )
    func testSubprocessPlatformOptionsCreateSession() async throws {
        guard #available(SubprocessSpan , *) else {
            return
        }
        // platformOptions.createSession implies calls to setsid
        var platformOptions = PlatformOptions()
        platformOptions.createSession = true
        // Check the proces ID (pid), pross group ID (pgid), and
        // controling terminal's process group ID (tpgid)
        let psResult = try await Subprocess.run(
            .path("/bin/bash"),
            arguments: ["-c", "ps -o pid,pgid,tpgid -p $$"],
            platformOptions: platformOptions,
            output: .string
        )
        try assertNewSessionCreated(with: psResult)
    }

    @Test func testTeardownSequence() async throws {
        guard #available(SubprocessSpan , *) else {
            return
        }
        let result = try await Subprocess.run(
            .path("/bin/bash"),
            arguments: [
                "-c",
                """
                set -e
                trap 'echo saw SIGQUIT;' SIGQUIT
                trap 'echo saw SIGTERM;' TERM
                trap 'echo saw SIGINT; exit 42;' INT
                while true; do sleep 1; done
                exit 2
                """,
            ],
            input: .none,
            output: .sequence,
            error: .discarded
        ) { subprocess in
            return try await withThrowingTaskGroup(of: Void.self) { group in
                group.addTask {
                    try await Task.sleep(for: .milliseconds(200))
                    // Send shut down signal
                    await subprocess.teardown(using: [
                        .send(signal: .quit, allowedDurationToNextStep: .milliseconds(500)),
                        .send(signal: .terminate, allowedDurationToNextStep: .milliseconds(500)),
                        .send(signal: .interrupt, allowedDurationToNextStep: .milliseconds(1000)),
                    ])
                }
                group.addTask {
                    var outputs: [String] = []
                    for try await bit in subprocess.standardOutput {
                        let bitString = bit._withUnsafeBytes { ptr in
                            return String(decoding: ptr, as: UTF8.self)
                        }.trimmingCharacters(in: .whitespacesAndNewlines)
                        if bitString.contains("\n") {
                            outputs.append(contentsOf: bitString.split(separator: "\n").map { String($0) })
                        } else {
                            outputs.append(bitString)
                        }
                    }
                    #expect(outputs == ["saw SIGQUIT", "saw SIGTERM", "saw SIGINT"])
                }
                try await group.waitForAll()
            }
        }
        #expect(result.terminationStatus == .exited(42))
    }
}

// MARK: - Misc
extension SubprocessUnixTests {
    @Test func testRunDetached() async throws {
        guard #available(SubprocessSpan , *) else {
            return
        }
        let (readFd, writeFd) = try FileDescriptor.pipe()
        let pid = try runDetached(
            .path("/bin/bash"),
            arguments: ["-c", "echo $$"],
            output: writeFd
        )
        var status: Int32 = 0
        waitpid(pid.value, &status, 0)
        #expect(_was_process_exited(status) > 0)
        try writeFd.close()
        let data = try await readFd.readUntilEOF(upToLength: 10)
        let resultPID = try #require(
            String(data: Data(data), encoding: .utf8)
        ).trimmingCharacters(in: .whitespacesAndNewlines)
        #expect("\(pid.value)" == resultPID)
        try readFd.close()
    }

    @Test func testTerminateProcess() async throws {
        guard #available(SubprocessSpan , *) else {
            return
        }
        let stuckResult = try await Subprocess.run(
            // This will intentionally hang
            .path("/bin/cat"),
            output: .discarded,
            error: .discarded
        ) { subprocess in
            // Make sure we can send signals to terminate the process
            try subprocess.send(signal: .terminate)
        }
        guard case .unhandledException(let exception) = stuckResult.terminationStatus else {
            Issue.record("Wrong termination status repored: \(stuckResult.terminationStatus)")
            return
        }
        #expect(exception == Signal.terminate.rawValue)
    }

    @Test func testAtomicBox() async throws {
        // Start with 0
        let atomicBox = AtomicBox()
        // After first insert: 0 ^ .standardErrorConsumed = .standardErrorConsumed
        #expect(atomicBox.bitwiseXor(.standardErrorConsumed) == .standardErrorConsumed)
        // Second insert:
        // .standardErrorConsumed ^ .standardOutputConsumed =
        //      (.standardErrorConsumed & .standardOutputConsumed)
        #expect(atomicBox.bitwiseXor(.standardOutputConsumed).contains(.standardOutputConsumed))
        // Thrid xor insert should remove error, but retain output:
        // (.standardErrorConsumed & .standardOutputConsumed) ^ .standardErrorConsumed =
        //    .standardOutputConsumed
        #expect(atomicBox.bitwiseXor(.standardErrorConsumed).contains(.standardOutputConsumed))
        // Fourth xor insert should clear out output as well:
        // .standardOutputConsumed ^ .standardOutputConsumed = 0
        #expect(atomicBox.bitwiseXor(.standardOutputConsumed) == OutputConsumptionState(rawValue: 0))
    }

    @Test func testExitSignal() async throws {
        guard #available(SubprocessSpan , *) else {
            return
        }

        let signalsToTest: [CInt] = [SIGKILL, SIGTERM, SIGINT]
        for signal in signalsToTest {
            let result = try await Subprocess.run(
                .path("/bin/sh"),
                arguments: ["-c", "kill -\(signal) $$"]
            )
            #expect(result.terminationStatus == .unhandledException(signal))
        }
    }

    @Test func testCanReliablyKillProcessesEvenWithSigmask() async throws {
        guard #available(SubprocessSpan , *) else {
            return
        }
        let result = try await withThrowingTaskGroup(
            of: TerminationStatus?.self,
            returning: TerminationStatus.self
        ) { group in
            group.addTask {
                return try await Subprocess.run(
                    .path("/bin/sh"),
                    arguments: ["-c", "trap 'echo no' TERM; while true; do sleep 1; done"]
                ).terminationStatus
            }
            group.addTask {
                try? await Task.sleep(nanoseconds: 100_000_000)
                return nil
            }
            while let result = try await group.next() {
                group.cancelAll()
                if let result = result {
                    return result
                }
            }
            preconditionFailure("Task shold have returned a result")
        }
        #expect(result == .unhandledException(SIGKILL))
    }
}

// MARK: - Utils
#if SubprocessSpan
@available(SubprocessSpan, *)
#endif
extension SubprocessUnixTests {
    private func assertID(
        withArgument argument: String,
        platformOptions: PlatformOptions,
        isEqualTo expected: gid_t
    ) async throws {
        let idResult = try await Subprocess.run(
            .path("/usr/bin/id"),
            arguments: [argument],
            platformOptions: platformOptions,
            output: .string
        )
        #expect(idResult.terminationStatus.isSuccess)
        let id = try #require(idResult.standardOutput)
        #expect(
            id.trimmingCharacters(in: .whitespacesAndNewlines) == "\(expected)"
        )
    }
}

#if SubprocessSpan
@available(SubprocessSpan, *)
#endif
internal func assertNewSessionCreated<Output: OutputProtocol>(
    with result: CollectedResult<
        StringOutput<UTF8>,
        Output
    >
) throws {
    #expect(result.terminationStatus.isSuccess)
    let psValue = try #require(
        result.standardOutput
    )
    let match = try #require(try #/\s*PID\s*PGID\s*TPGID\s*(?<pid>[\-]?[0-9]+)\s*(?<pgid>[\-]?[0-9]+)\s*(?<tpgid>[\-]?[0-9]+)\s*/#.wholeMatch(in: psValue), "ps output was in an unexpected format:\n\n\(psValue)")
    // If setsid() has been called successfully, we shold observe:
    // - pid == pgid
    // - tpgid <= 0
    let pid = try #require(Int(match.output.pid))
    let pgid = try #require(Int(match.output.pgid))
    let tpgid = try #require(Int(match.output.tpgid))
    #expect(pid == pgid)
    #expect(tpgid <= 0)
}

extension FileDescriptor {
    internal func readUntilEOF(upToLength maxLength: Int) async throws -> Data {
        return try await withCheckedThrowingContinuation { (continuation: CheckedContinuation<Data, any Error>) in
            let dispatchIO = DispatchIO(
                type: .stream,
                fileDescriptor: self.rawValue,
                queue: .global()
            ) { error in
                if error != 0 {
                    continuation.resume(throwing: POSIXError(.init(rawValue: error) ?? .ENODEV))
                }
            }
            var buffer: Data = Data()
            dispatchIO.read(
                offset: 0,
                length: maxLength,
                queue: .global()
            ) { done, data, error in
                guard error == 0 else {
                    continuation.resume(throwing: POSIXError(.init(rawValue: error) ?? .ENODEV))
                    return
                }
                if let data = data {
                    buffer += Data(data)
                }
                if done {
                    dispatchIO.close()
                    continuation.resume(returning: buffer)
                }
            }
        }
    }
}

// MARK: - Performance Tests
extension SubprocessUnixTests {
    @Test func testConcurrentRun() async throws {
        guard #available(SubprocessSpan , *) else {
            return
        }
        // Launch as many processes as we can
        // Figure out the max open file limit
        let limitResult = try await Subprocess.run(
            .path("/bin/bash"),
            arguments: ["-c", "ulimit -n"],
            output: .string
        )
        guard
            let limitString = limitResult
                .standardOutput?
                .trimmingCharacters(in: .whitespacesAndNewlines),
            let ulimit = Int(limitString)
        else {
            Issue.record("Failed to run  ulimit -n")
            return
        }
        // Constrain to an ultimate upper limit of 4096, since Docker containers can have limits like 2^20 which is a bit too high for this test.
        // Common defaults are 2560 for macOS and 1024 for Linux.
        let limit = min(ulimit, 4096)
        // Since we open two pipes per `run`, launch
        // limit / 4 subprocesses should reveal any
        // file descriptor leaks
        let maxConcurrent = limit / 4
        try await withThrowingTaskGroup(of: Void.self) { group in
            var running = 0
            let byteCount = 1000
            for _ in 0..<maxConcurrent {
                group.addTask {
                    let r = try await Subprocess.run(
                        .path("/bin/bash"),
                        arguments: [
                            "-sc", #"echo "$1" && echo "$1" >&2"#, "--", String(repeating: "X", count: byteCount),
                        ],
                        output: .data,
                        error: .data
                    )
                    guard r.terminationStatus.isSuccess else {
                        Issue.record("Unexpected exit \(r.terminationStatus) from \(r.processIdentifier)")
                        return
                    }
                    #expect(r.standardOutput.count == byteCount + 1, "\(r.standardOutput)")
                    #expect(r.standardError.count == byteCount + 1, "\(r.standardError)")
                }
                running += 1
                if running >= maxConcurrent / 4 {
                    try await group.next()
                }
            }
            try await group.waitForAll()
        }
    }

    @Test func testCaptureLongStandardOutputAndError() async throws {
        guard #available(SubprocessSpan , *) else {
            return
        }
        try await withThrowingTaskGroup(of: Void.self) { group in
            var running = 0
            for _ in 0..<10 {
                group.addTask {
                    let r = try await Subprocess.run(
                        .path("/bin/bash"),
                        arguments: [
                            "-sc", #"echo "$1" && echo "$1" >&2"#, "--", String(repeating: "X", count: 100_000),
                        ],
                        output: .data,
                        error: .data
                    )
                    #expect(r.terminationStatus == .exited(0))
                    #expect(r.standardOutput.count == 100_001, "Standard output actual \(r.standardOutput)")
                    #expect(r.standardError.count == 100_001, "Standard error actual \(r.standardError)")
                }
                running += 1
                if running >= 1000 {
                    try await group.next()
                }
            }
            try await group.waitForAll()
        }
    }

    @Test func testCancelProcessVeryEarlyOnStressTest() async throws {
        guard #available(SubprocessSpan , *) else {
            return
        }

        for i in 0..<100 {
            let terminationStatus = try await withThrowingTaskGroup(
                of: TerminationStatus?.self,
                returning: TerminationStatus.self
            ) { group in
                group.addTask {
                    return try await Subprocess.run(
                        .path("/bin/sleep"),
                        arguments: ["100000"]
                    ).terminationStatus
                }
                group.addTask {
                    let waitNS = UInt64.random(in: 0..<10_000_000)
                    try? await Task.sleep(nanoseconds: waitNS)
                    return nil
                }

                while let result = try await group.next() {
                    group.cancelAll()
                    if let result = result {
                        return result
                    }
                }
                preconditionFailure("this should be impossible, task should've returned a result")
            }
            #expect(terminationStatus == .unhandledException(SIGKILL), "iteration \(i)")
        }
    }
}

#endif  // canImport(Darwin) || canImport(Glibc)<|MERGE_RESOLUTION|>--- conflicted
+++ resolved
@@ -729,11 +729,7 @@
         var platformOptions = PlatformOptions()
         platformOptions.supplementaryGroups = Array(expectedGroups)
         let idResult = try await Subprocess.run(
-<<<<<<< HEAD
-            .name("swift"),
-=======
             .path("/usr/bin/swift"),
->>>>>>> 288df818
             arguments: [getgroupsSwift.string],
             platformOptions: platformOptions,
             output: .string
